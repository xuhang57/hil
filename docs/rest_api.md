This file documents the HaaS REST API in detail.

# How to read

Each possible API call has an entry below containing:

* an HTTP method and URL path, including possible `<parameters>` in the
  path to be treated as arguments.
* Optionally, a summary of the request body (which will always be a JSON
  object).
* A human readable description of the semantics of the call
* A summary of the response body for a successful request. Many calls do
  not return any data, in which case this is omitted.
* A description of the requirements for an authorized call. This will be
  combination of:
  * Administrative access
  * Access to project `<project name>`
  * No special access.
 In general, administrative access is sufficient to perform any action.
* A list of possible errors.

In addition to the error codes listed for each API call, HaaS may
return:

* 400 if something is wrong with the request (e.g. malformed request
  body)
* 401 if the user does not have permission to execute the supplied
  request.
* 404 if the api call references an object that does not exist
<<<<<<< HEAD
  (obviously, this is acceptable for calls that create the resource).
=======
  (obviously, this is acceptable for calls that create the resource)
>>>>>>> 994a5ed6

Below is an example.

## my_api_call

`POST /url/path/to/<thing>`

Request Body:

    {
        "some_field": "a value",
        "this-is-an-example": true,
        "some-optional-field": { (Optional)
            "more-fields": 12352356,
            ...
        }
    }

Attempt to do something mysterious to `<thing>` which must be a coffee
pot, and must not be in use by other users. If successful, the response
will include some cryptic information.

Response Body (on success):

    {
        "some-info": "Hello, World!",
        "numbers": [1,2,3]
    }

Authorization requirements:

* No special access.

Possible errors:

* 418, if `<thing>` is a teapot.
* 409, if:
  * `<thing>` does not exist
  * `<thing>` is busy


* `{"foo": <bar>, "baz": <quux>}` denotes a JSON object (in the body of
  the request).

# Core API Specification

API calls provided by the HaaS core. These are present in all
installations.

## Networks

### network_create

`PUT /network/<network>`

Request Body:

    {
        "creator": <creator>,
        "access": <access>,
        "net_id": <net_id>
    }

Create a network. For the semantics of each of the fields, see
`docs/network.md`.

Authorization requirements:

* If net_id is `''` and creator and access are the same project, then
  access to that project is required.
* Otherwise, administrative access is required.

Possible errors:

* 409, if a network by that name already exists.
* See also bug #461

### network_delete

`DELETE /network/<network>`

Delete a network. The user's project must be the creator of the network,
and the network must not be connected to any nodes or headnodes.
Finally, there may not be any pending actions involving the network.

Authorization requirements:

* If the creator is a project, access to that project is required.
* Otherwise, administrative access is required.

Possible Errors:

* 409 if:
    * The network is connected to a node or headnode.
    * There are pending actions involving the network.

### show_network

`GET /network/<network>`

View detailed information about `<network>`.

The result must contain the following fields:

* "name", the name of the network
* "channels", description of legal channel identifiers for this network.
  This is a list of channel identifiers, with possible wildcards. The
  format of these is driver specific, see below.
* "creator", the name of the project which created the network, or
  "admin", if it was created by an administrator.

The result may also contain the following fields:

* "access" -- if this is present, it is the name of the project which
  has access to the network. Otherwise, the network is public.

Response body (on success):

    {
        "name": <network>,
        "channels": <chanel-id-list>,
        "creator": <project or "admin">,
        "access": <project with access to the network> (Optional)
    }

Authorization requirements:

* If the network is public, no special access is required.
* Otherwise, access to the project specified by `"access"` is required.

#### Channel Formats

##### 802.1q VLAN based drivers

Channel identifiers for the VLAN based drivers are one of:

* `vlan/native`, to attach the network as the native (untagged) VLAN
* `vlan/<vlan_id>` where `<vlan_id>` is a VLAN id number. This attaches
   the network in tagged, mode, with the given VLAN id.

Additionally, the `show_networks` api call may return the channel identifier
`vlan/*`, which indicates that any VLAN-based channel id may be used.

Where documentation specifies that the network driver should choose a
default channel, the VLAN drivers choose `vlan/native`.

### node_connect_network

`POST /node/<node>/nic/<nic>/connect_network`

Request body:

    {
        "network": <network>,
        "channel": <channel> (Optional)
    }

Connect the network named `<network>` to `<nic>` on `<channel>`.

`<channel>` should be a legal channel identifier specified by the output
of `show_network`, above. If `<channel>` is omitted, the driver will choose
a default, which should be some form of "untagged."

Networks are connected and detached asynchronously. If successful, this
API call returns a status code of 202 Accepted, and queues the network
operation to be preformed. Each nic may have no more than one pending
network operation; an attempt to queue a second action will result in an
error.

Authorization requirements:

* Access to the project to which `<node>` is assigned.
* Either `<network>` must be public, or its `"access"` field must name
  the project which owns `<node>`.

Possible errors:

* 409, if:
  * The current project does not control `<node>`.
  * The current project does not have access to `<network>`.
  * There is already a pending network operation on `<nic>`.
  * `<network>` is already attached to `<nic>` (possibly on a different channel).
  * The channel identifier is not legal for this network.

### node_detach_network

`POST /node/<node>/nic/<nic>/detach_network`

Request body:

    {
        "network": <network>
    }

Detach `<network>` from `<nic>`.

Networks are connected and detached asynchronously. If successful, this
API call returns a status code of 202 Accepted, and queues the network
operation to be preformed. Each nic may have no more than one pending
network operation; an attempt to queue a second action will result in an
error.

Authorization requirements:

* Access to the project to which `<node>` is assigned.

Possible Errors:

* 409, if:
  * The current project does not control `<node>`.
  * There is already a pending network operation on `<nic>`.
  * `<network>` is not attached to `<nic>`.

## Nodes

### node_register

`PUT /node/<node>`

Register a node named `<node>` with the database.

Authorization requirements:

* Administrative access.

Possible errors:

* 409, if a node with the name `<node>` already exists

### node_delete

`DELETE /node/<node>`

Delete the node named `<node>` from the database.

Authorization requirements:

* Administrative access.

### node_register_nic

`PUT /node/<node>/nic/<nic>`

Request Body:

    {
        "macaddr": <mac_addr>
    }

Register a nic named `<nic>` belonging to `<node>`. `<mac_addr>` should
be the nic's mac address. This isn't used by HaaS itself, but is useful
for users trying to configure their nodes.

Authorization requirements:

* Administrative access.

Possible errors:

* 409 if `<node>` already has a nic named `<nic>`

### node_delete_nic

`DELETE /node/<node>/nic/<nic>`

Delete the nic named `<nic>` and belonging to `<node>`.

Authorization requirements:

* Administrative access.

### node_power_cycle

`POST /node/<node>/power_cycle`

Power cycle the node named `<node>`, and set it's next boot device to
PXE. If the node is powered off, this turns it on.

### node_power_off

`POST /node/<node>/power_off`

Power off the node named `<node>`. If the node is already powered off,
this will have no effect.

Authorization requirements:

* Access to the project to which `<node>` is assigned (if any).
* If the node is free, administrative access.

### list_free_nodes

`GET /free_nodes`

Return a list of free/available nodes.

Response body:

    [
        "node-1",
        "node-2",
        ...
    ]

Authorization requirements:

* No special access

### list_project_nodes

`GET /project/<project>/nodes`

List all nodes belonging to the given project

Response body:

    [
        "node-1",
        "node-2",
        ...
    ]

Authorization requirements:

* Access to `<project>`

### show_node

`GET /node/<node>`

Show detailed information about a node. The response includes the
following fields:

* "name", the name/label of the node.
* "free", indicates whether the node is free or has been allocated
    to a project.
* "nics", a list of nics, each represted by a JSON object having
    at least the following fields:
        * "label", the nic's label.
        * "macaddr", the nic's mac address.

Response body:

    {
        "name": "box02",
        "free": true,
        "nics": ["ipmi", "pxe", "external",...]
    }

Authorization requirements:

* If the node is free, no special access is required.
* Otherwise, access to the project to which `<node>` is assigned is
  required.

## Projects

### project_create

`PUT /project/<project>`

Create a project named `<project>`

Authorization requirements:

* Administrative access.

Possible Errors:

* 409, if the project already exists

### project_delete

`DELETE /project/<project>`

Delete the project named `<project>`

Authorization requirements:

* Administrative access.

Possible Errors:

* 409, if:
  * The project does not exist
  * The project still has resources allocated to it:
    * nodes
    * networks
    * headnodes

### project_connect_node

`POST /project/<project>/connect_node`

Request body:

    {
        "node": <node>
    }

Reserve the node named `<node>` for use by `<project>`. The node must be
free.

Authorization requirements:

* Access to `<project>`.

Possible errors:

* 404, if the node or project does not exist.
* 409, if the node is not free.

### project_detach_node

`POST /project/<project>/detach_node`

    {
        "node": <node>
    }

Return `<node>` to the free pool. `<node>` must belong to the project
`<project>`. It must not be attached to any networks, or have any
pending network actions.

Authorization requirements:

* Access to `<project>`.

* 409, if the node is attached to any networks, or has pending network
  actions.

### list_projects

`GET /projects`

Return a list of all projects in HaaS

Response body:

    [
        "manhattan",
        "runway",
        ...
    ]

Authorization requirements:

* Administrative access.

## Headnodes

### headnode_create

`PUT /headnode/<headnode>`

Request body:

    {
        "project": <project>,
        "base_img": <base_img>
    }

Create a headnode owned by project `<project>`, cloned from base image
`<base_img>`. `<base_img>` must be one of the installed base images.

Authorization requirements:

* Access to `<project>`.

Possible errors:

* 409, if a headnode named `<headnode>` already exists

### headnode_delete

`DELETE /headnode/<headnode>`

Delete the headnode named `<headnode>`.

Authorization requirements:

* Access to the project which owns `<headnode>`.

### headnode_start

`POST /headnode/<headnode>/start`

Start (power on) the headnode. Note that once a headnode has been
started, it cannot be modified (adding/removing hnics, changing
networks), only deleted --- even if it is stopped.

Authorization requirements:

* Access to the project which owns `<headnode>`.

### headnode_stop

`POST /headnode/<headnode>/stop`

Stop (power off) the headnode. This does a force power off; the VM is
not given the opportunity to shut down cleanly.

Authorization requirements:

* Access to the project which owns `<headnode>`.

### headnode_create_hnic

`PUT /headnode/<headnode>/hnic/<hnic>`

Create an hnic named `<hnic>` belonging to `<headnode>`. The headnode
must not have previously been started.

Authorization requirements:

* Access to the project which owns `<headnode>`.

Possible errors:

* 409, if:
  * The headnode already has an hnic by the given name.
  * The headnode has already been started.

### headnode_delete_hnic

`DELETE /headnode/<headnode>/hnic/<hnic>`

Delete the hnic named `<hnic>` and belonging to `<headnode>`. The
headnode must not have previously been started.

Authorization requirements:

* Access to the project which owns `<headnode>`.

Possible errors:

* 409, if the headnode has already been started.

### headnode_connect_network

`POST /headnode/<headnode>/hnic/<hnic>/connect_network`

Request body:

    {
        "network": <network>
    }

Connect the network named `<network>` to `<hnic>`.

`<network>` must be the name of a network which:

1. the headnode's project has the right to attach to, and
2. was not assigned a specific network id by an administrator (i.e. the
   network id was allocated dynamically by HaaS). This constraint is due
   to an implementation limitation, but will likely be lifted in the
   future; see issue #333.

Additionally, the headnode must not have previously been started.

Note that, unlike nodes, headnodes may only be attached via the
native/default channel (which is implicit, and may not be specified).

Rationale: separating headnodes from haas core is planned, and it has
been deemed not worth the development effort to adjust this prior to the
separation. Additionally, headnodes may have an arbitrary number of
nics, and so being able to attach two networks to the same nic is not as
important.

Authorization requirements:

* Access to the project which owns `<headnode>`.
* Either `<network>` must be public, or its `"access"` field must name
  the project which owns `<headnode>`.

Possible errors:

* 409, if the headnode has already been started.

### headnode_detach_network

`POST /headnode/<headnode>/hnic/<hnic>/detach_network`

Detach the network attached to `<hnic>`.  The headnode must not have
previously been started.

Authorization requirements:

* Access to the project which owns `<headnode>`.

Possible errors:

* 409, if the headnode has already been started.

### list_project_headnodes

`GET /project/<project>/headnodes`

Get a list of names of headnodes belonging to `<project>`.

Response body:

    [
        "<headnode1_name>",
        "<headnode2_name>",
        ...
    ]

Authorization requirements:

* Access to `<project>`.

### show_headnode

`GET /headnode/<headnode>`

Get information about a headnode. Includes the following fields:

* "name", the name/label of the headnode (string).
* "project", the project to which the headnode belongs.
* "hnics", a JSON array of hnic names that are attached to this
    headnode.
* "vncport", the vnc port that the headnode VM is listening on; this
    value can be `null` if the VM is powered off or has not been
    created yet.

Response body:

    {
        "name": <headnode>,
        "project": <projectname>,
        "nics": [<nic1>, <nic2>, ...],
        "vncport": <port number>
    }

Authorization requirements:

* Access to the project which owns `<headnode>`.

## Switches

### switch_register

Register a network switch of type `<type>`

`<type>` (a string) is the type of network switch. The possible values
depend on what drivers HaaS is configured to use. The remainder of the
fields are driver-specific; see the documentation for the driver in
question (in `docs/network-drivers.md`.

`PUT /switch/<switch>`

Request body:

    {
        "type": <type>,
        (extra args; depends on <type>)
    }

Authorization requirements:

* Administrative access.

Possible Errors:

* 409, if a switch named `<switch>` already exists.

### switch_delete

`DELETE /switch/<switch>`

Delete the switch named `<switch>`.

Prior to deleting a switch, all of the switch's ports must first be
deleted.

Authorization requirements:

* Administrative access.

Possible Errors:

* 409, if not all of the switch's ports have been deleted.

### switch_register_port

`PUT /switch/<switch>/port/<port>`

Register a port `<port>` on `<switch>`.

The permissable values of `<port>`, and their meanings, are switch
specific; see the documentation for the apropriate driver for more
information.

Authorization requirements:

* Administrative access.

Possible Errors:

* 409, if the port already exists

### switch_delete_port

`DELETE /switch/<switch>/port/<port>`

Delete the named `<port>` on `<switch>`.

Prior to deleting a port, any nic attached to it must be removed.

Authorization requirements:

* Administrative access.

Possible Errors:

* 409, if there is a nic attached to the port.

### port_connect_nic

`POST /switch/<switch>/port/<port>/connect_nic`

Request body:

    {
        "node": <node>,
        "nic": <nic>
    }

Connect a port a node's nic.

Authorization requirements:

* Administrative access.

Possible errors:

* 409, if the nic or port is already attached to something.

### port_detach_nic

`POST /switch/<switch>/port/<port>/detach_nic`

Detach the nic attached to `<port>`.

Authorization requirements:

* Administrative access.

Possible errors:

* 404, if the port is not attached to a nic
* 409, if the port is attached to a node which is not free.

# API Extensions

API calls provided by specific extensions. They may not exist in all
configurations.

## The `haas.ext.auth.database` auth backend

### user_create

`PUT /user/<username>`

Request body:

    {
        "password": <plaintext-password>
        "is-admin": <boolean> (Optional, defaults to False)
    }

Create a new user whose password is `<plaintext-password>`.

Authorization requirements:

* Administrative access.

Possible errors:

* 409, if the user already exists

### user_delete

`DELETE /user/<username>`

Delete the user whose username is `<username>`

Authorization requirements:

* Administrative access.

### project_add_user

`POST /project/<project>/add_user`

Request Body:

{
    "user": <username>
}

Add a user to a project.

Authorization requirements:

* Administrative access.

### project_remove_user

`POST /project/<project>/remove_user`

Request Body:

{
    "user": <username>
}

Remove a user from a project.

Authorization requirements:

* Administrative access.
<|MERGE_RESOLUTION|>--- conflicted
+++ resolved
@@ -27,11 +27,7 @@
 * 401 if the user does not have permission to execute the supplied
   request.
 * 404 if the api call references an object that does not exist
-<<<<<<< HEAD
   (obviously, this is acceptable for calls that create the resource).
-=======
-  (obviously, this is acceptable for calls that create the resource)
->>>>>>> 994a5ed6
 
 Below is an example.
 
