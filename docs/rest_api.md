# REST API

This file documents the HaaS REST API in detail.

## How to read

Each possible API call has an entry below containing:

* an HTTP method and URL path, including possible `<parameters>` in the
  path to be treated as arguments.
* Optionally, a summary of the request body (which will always be a JSON
  object).
* A human readable description of the semantics of the call
* A summary of the response body for a successful request. Many calls do
  not return any data, in which case this is omitted.
* Any authorization requirements, which could include:
  * Administrative access
  * Access to a particular project or
  * No special access
 In general, administrative access is sufficient to perform any action.
* A list of possible errors.

In addition to the error codes listed for each API call, HaaS may
return:

* 400 if something is wrong with the request (e.g. malformed request
  body)
* 401 if the user does not have permission to execute the supplied
  request.
* 404 if the api call references an object that does not exist
  (obviously, this is acceptable for calls that create the resource).

Below is an example.

### my_api_call

`POST /url/path/to/<thing>`

Request Body:

    {
        "some_field": "a value",
        "this-is-an-example": true,
        "some-optional-field": { (Optional)
            "more-fields": 12352356,
            ...
        }
    }

Attempt to do something mysterious to `<thing>` which must be a coffee
pot, and must not be in use by other users. If successful, the response
will include some cryptic information.

Response Body (on success):

    {
        "some-info": "Hello, World!",
        "numbers": [1,2,3]
    }

Authorization requirements:

* No special access.

Possible errors:

* 418, if `<thing>` is a teapot.
* 409, if:
  * `<thing>` does not exist
  * `<thing>` is busy


* `{"foo": <bar>, "baz": <quux>}` denotes a JSON object (in the body of
  the request).

## Core API Specification

API calls provided by the HaaS core. These are present in all
installations.

### Networks

#### network_create

`PUT /network/<network>`

Request Body:

    {
        "creator": <creator>,
        "access": <access>,
        "net_id": <net_id>
    }

Create a network. For the semantics of each of the fields, see
[Networks](./networks.html).

Authorization requirements:

* If net_id is `''` and creator and access are the same project, then
  access to that project is required.
* Otherwise, administrative access is required.

Possible errors:

* 409, if a network by that name already exists.
* See also bug #461

#### network_delete

`DELETE /network/<network>`

Delete a network. The user's project must be the creator of the network,
and the network must not be connected to any nodes or headnodes.
Finally, there may not be any pending actions involving the network.

Authorization requirements:

* If the creator is a project, access to that project is required.
* Otherwise, administrative access is required.

Possible Errors:

* 409 if:
    * The network is connected to a node or headnode.
    * There are pending actions involving the network.

#### show_network

`GET /network/<network>`

View detailed information about `<network>`.

The result must contain the following fields:

* "name", the name of the network
* "channels", description of legal channel identifiers for this network.
  This is a list of channel identifiers, with possible wildcards. The
  format of these is driver specific, see below.
* "creator", the name of the project which created the network, or
  "admin", if it was created by an administrator.

The result may also contain the following fields:

* "access" -- if this is present, it is the name of the project which
  has access to the network. Otherwise, the network is public.

Response body (on success):

    {
        "name": <network>,
        "channels": <chanel-id-list>,
        "creator": <project or "admin">,
        "access": <project with access to the network> (Optional)
    }

Authorization requirements:

* If the network is public, no special access is required.
* Otherwise, access to the project specified by `"access"` is required.

#### Channel Formats

##### 802.1q VLAN based drivers

Channel identifiers for the VLAN based drivers are one of:

* `vlan/native`, to attach the network as the native (untagged) VLAN
* `vlan/<vlan_id>` where `<vlan_id>` is a VLAN id number. This attaches
   the network in tagged, mode, with the given VLAN id.

Additionally, the `show_networks` api call may return the channel identifier
`vlan/*`, which indicates that any VLAN-based channel id may be used.

Where documentation specifies that the network driver should choose a
default channel, the VLAN drivers choose `vlan/native`.

#### node_connect_network

`POST /node/<node>/nic/<nic>/connect_network`

Request body:

    {
        "network": <network>,
        "channel": <channel> (Optional)
    }

Connect the network named `<network>` to `<nic>` on `<channel>`.

`<channel>` should be a legal channel identifier specified by the output
of `show_network`, above. If `<channel>` is omitted, the driver will choose
a default, which should be some form of "untagged."

Networks are connected and detached asynchronously. If successful, this
API call returns a status code of 202 Accepted, and queues the network
operation to be preformed. Each nic may have no more than one pending
network operation; an attempt to queue a second action will result in an
error.

Authorization requirements:

* Access to the project to which `<node>` is assigned.
* Either `<network>` must be public, or its `"access"` field must name
  the project to which `<node>` is assigned.

Possible errors:

* 409, if:
  * The current project does not control `<node>`.
  * The current project does not have access to `<network>`.
  * There is already a pending network operation on `<nic>`.
  * `<network>` is already attached to `<nic>` (possibly on a different channel).
  * The channel identifier is not legal for this network.

#### node_detach_network

`POST /node/<node>/nic/<nic>/detach_network`

Request body:

    {
        "network": <network>
    }

Detach `<network>` from `<nic>`.

Networks are connected and detached asynchronously. If successful, this
API call returns a status code of 202 Accepted, and queues the network
operation to be preformed. Each nic may have no more than one pending
network operation; an attempt to queue a second action will result in an
error.

Authorization requirements:

* Access to the project to which `<node>` is assigned.

Possible Errors:

* 409, if:
  * The current project does not control `<node>`.
  * There is already a pending network operation on `<nic>`.
  * `<network>` is not attached to `<nic>`.

### Nodes

#### node_register

Register a node with OBM of <type>

<type> (a string) is the type of OBM. The possible value depends on what drivers
HaaS is configured to use. The remainder of the field are driver-specific;
see the documentation of the OBM driver in question (read `docs/obm-drivers.md`).

`PUT /node/<node>`

Request Body:
	{"obm": { "type": <obm-subtype>,
		<additional sub-type specific values>}
	}

example provided in USING.rst

Register a node named `<node>` with the database.

Authorization requirements:

* Administrative access.

Possible errors:

* 409, if a node with the name `<node>` already exists

#### node_delete

`DELETE /node/<node>`

Delete the node named `<node>` from the database.

Authorization requirements:

* Administrative access.

#### node_register_nic

`PUT /node/<node>/nic/<nic>`

Request Body:

    {
        "macaddr": <mac_addr>
    }

Register a nic named `<nic>` belonging to `<node>`. `<mac_addr>` should
be the nic's mac address. This isn't used by HaaS itself, but is useful
for users trying to configure their nodes.

Authorization requirements:

* Administrative access.

Possible errors:

* 409 if `<node>` already has a nic named `<nic>`

#### node_delete_nic

`DELETE /node/<node>/nic/<nic>`

Delete the nic named `<nic>` and belonging to `<node>`.

Authorization requirements:

* Administrative access.

#### node_power_cycle

`POST /node/<node>/power_cycle`

Power cycle the node named `<node>`, and set it's next boot device to
PXE. If the node is powered off, this turns it on.

#### node_power_off

`POST /node/<node>/power_off`

Power off the node named `<node>`. If the node is already powered off,
this will have no effect.

Authorization requirements:

* Access to the project to which `<node>` is assigned (if any) or administrative access.

#### list_nodes

`GET /nodes/<is_free>`

Return a list of all nodes or free/available nodes. The value of `is_free`
can be `all` to return all nodes or `free` to return free/available nodes.

Response body:

    [
        "node-1",
        "node-2",
        ...
    ]

Authorization requirements:

* No special access

#### list_project_nodes

`GET /project/<project>/nodes`

List all nodes belonging to the given project

Response body:

    [
        "node-1",
        "node-2",
        ...
    ]

Authorization requirements:

* Access to `<project>` or administrative access

#### list_project_networks

`GET /project/<project>/networks`

List all networks belonging to the given project

Response body:

    [
        "network-1",
        "network-2",
        ...
    ]

Authorization requirements:

* Access to `<project>` or administrative access

#### show_node

`GET /node/<node>`

Show details of a node.

Returns a JSON object representing a node.
The object will have at least the following fields:

        * "name", the name/label of the node (string).
        * "project", the name of the project a node belongs to or null if the node does not belong to a project
        * "nics", a list of nics, each represted by a JSON object having
            at least the following fields:

                - "label", the nic's label.
                - "macaddr", the nic's mac address.
		- "networks", a JSON object describing what networks are attached to the nic. The keys are channels and the values are the names of networks attached to those channels.

Response body:

    {"name": "node1",
	 "project": "project1",
         "nics": [{"label": "nic1", "macaddr": "01:23:45:67:89", "networks": {"vlan/native": "pxe", "vlan/235": "storage"}},
                       {"label": "nic2", "macaddr": "12:34:56:78:90", "networks":{"vlan/native": "public"}}]
	}

Authorization requirements:

* If the node is free, no special access is required.
* Otherwise, access to the project to which `<node>` is assigned is
  required.

### Projects

#### project_create

`PUT /project/<project>`

Create a project named `<project>`

Authorization requirements:

* Administrative access.

Possible Errors:

* 409, if the project already exists

#### project_delete

`DELETE /project/<project>`

Delete the project named `<project>`

Authorization requirements:

* Administrative access.

Possible Errors:

* 409, if:
  * The project does not exist
  * The project still has resources allocated to it:
    * nodes
    * networks
    * headnodes

#### project_connect_node

`POST /project/<project>/connect_node`

Request body:

    {
        "node": <node>
    }

Reserve the node named `<node>` for use by `<project>`. The node must be
free.

Authorization requirements:

* Access to `<project>` or administrative access.

Possible errors:

* 404, if the node or project does not exist.
* 409, if the node is not free.

#### project_detach_node

`POST /project/<project>/detach_node`

    {
        "node": <node>
    }

Return `<node>` to the free pool. `<node>` must belong to the project
`<project>`. It must not be attached to any networks, or have any
pending network actions.

Authorization requirements:

* Access to `<project>` or administrative access.

* 409, if the node is attached to any networks, or has pending network
  actions.

#### list_projects

`GET /projects`

Return a list of all projects in HaaS

Response body:

    [
        "manhattan",
        "runway",
        ...
    ]

Authorization requirements:

* Administrative access.

### Headnodes

#### headnode_create

`PUT /headnode/<headnode>`

Request body:

    {
        "project": <project>,
        "base_img": <base_img>
    }

Create a headnode owned by project `<project>`, cloned from base image
`<base_img>`. `<base_img>` must be one of the installed base images.

Authorization requirements:

* Access to `<project>` or administrative access

Possible errors:

* 409, if a headnode named `<headnode>` already exists

#### headnode_delete

`DELETE /headnode/<headnode>`

Delete the headnode named `<headnode>`.

Authorization requirements:

* Access to the project which owns `<headnode>` or administrative access.

#### headnode_start

`POST /headnode/<headnode>/start`

Start (power on) the headnode. Note that once a headnode has been
started, it cannot be modified (adding/removing hnics, changing
networks), only deleted --- even if it is stopped.

Authorization requirements:

* Access to the project which owns `<headnode>` or administrative access.

#### headnode_stop

`POST /headnode/<headnode>/stop`

Stop (power off) the headnode. This does a force power off; the VM is
not given the opportunity to shut down cleanly.

Authorization requirements:

* Access to the project which owns `<headnode>` or administrative access.

#### headnode_create_hnic

`PUT /headnode/<headnode>/hnic/<hnic>`

Create an hnic named `<hnic>` belonging to `<headnode>`. The headnode
must not have previously been started.

Authorization requirements:

* Access to the project which owns `<headnode>` or administrative access.

Possible errors:

* 409, if:
  * The headnode already has an hnic by the given name.
  * The headnode has already been started.

#### headnode_delete_hnic

`DELETE /headnode/<headnode>/hnic/<hnic>`

Delete the hnic named `<hnic>` and belonging to `<headnode>`. The
headnode must not have previously been started.

Authorization requirements:

* Access to the project which owns `<headnode>` or administrative access.

Possible errors:

* 409, if the headnode has already been started.

#### headnode_connect_network

`POST /headnode/<headnode>/hnic/<hnic>/connect_network`

Request body:

    {
        "network": <network>
    }

Connect the network named `<network>` to `<hnic>`.

`<network>` must be the name of a network which:

1. the headnode's project has the right to attach to, and
2. was not assigned a specific network id by an administrator (i.e. the
   network id was allocated dynamically by HaaS). This constraint is due
   to an implementation limitation, but will likely be lifted in the
   future; see issue #333.

Additionally, the headnode must not have previously been started.

Note that, unlike nodes, headnodes may only be attached via the
native/default channel (which is implicit, and may not be specified).

Rationale: separating headnodes from haas core is planned, and it has
been deemed not worth the development effort to adjust this prior to the
separation. Additionally, headnodes may have an arbitrary number of
nics, and so being able to attach two networks to the same nic is not as
important.

Authorization requirements:

* Access to the project which owns `<headnode>` or administrative access.
* Either `<network>` must be public, or its `"access"` field must name
  the project which owns `<headnode>`.

Possible errors:

* 409, if the headnode has already been started.

#### headnode_detach_network

`POST /headnode/<headnode>/hnic/<hnic>/detach_network`

Detach the network attached to `<hnic>`.  The headnode must not have
previously been started.

Authorization requirements:

* Access to the project which owns `<headnode>` or administrative access.

Possible errors:

* 409, if the headnode has already been started.

#### list_project_headnodes

`GET /project/<project>/headnodes`

Get a list of names of headnodes belonging to `<project>`.

Response body:

    [
        "<headnode1_name>",
        "<headnode2_name>",
        ...
    ]

Authorization requirements:

* Access to `<project>` or administrative access.

#### show_headnode

`GET /headnode/<headnode>`

Get information about a headnode. Includes the following fields:

* "name", the name/label of the headnode (string).
* "project", the project to which the headnode belongs.
* "hnics", a JSON array of hnic names that are attached to this
    headnode.
* "vncport", the vnc port that the headnode VM is listening on; this
    value can be `null` if the VM is powered off or has not been
    created yet.

Response body:

    {
        "name": <headnode>,
        "project": <projectname>,
        "nics": [<nic1>, <nic2>, ...],
        "vncport": <port number>
    }

Authorization requirements:

* Access to the project which owns `<headnode>` or administrative access.

### Switches

<<<<<<< HEAD
#### switch_register
=======

### show_switch

`GET /switch/<switch>`

View detailed information about `<switch>`.

The result must contain the following fields:

* "name", the name of the switch
* "ports", a list of the name of the ports which exist on the switch

Response body (on success):

    {
        "name": <switch>,
        "ports": <ports-list>
    }

Authorization requirements:

* Administrative access.

### switch_register
>>>>>>> d01a3d92

Register a network switch of type `<type>`

`<type>` (a string) is the type of network switch. The possible values
depend on what drivers HaaS is configured to use. The remainder of the
fields are driver-specific; see the documentation for the driver in
question (in `docs/network-drivers.md`.

`PUT /switch/<switch>`

Request body:

    {
        "type": <type>,
        (extra args; depends on <type>)
    }

Authorization requirements:

* Administrative access.

Possible Errors:

* 409, if a switch named `<switch>` already exists.

#### switch_delete

`DELETE /switch/<switch>`

Delete the switch named `<switch>`.

Prior to deleting a switch, all of the switch's ports must first be
deleted.

Authorization requirements:

* Administrative access.

Possible Errors:

* 409, if not all of the switch's ports have been deleted.

#### list_switches

`GET /switches`

Return a list of all switches registered in HaaS

Response body:

    [
        "switch1",
        "hickory",
        ...
    ]

Authorization requirements:

* Administrative access.

#### switch_register_port

`PUT /switch/<switch>/port/<port>`

Register a port `<port>` on `<switch>`.

The permissible values of `<port>`, and their meanings, are switch
specific; see the documentation for the appropriate driver for more
information.

Authorization requirements:

* Administrative access.

Possible Errors:

* 409, if the port already exists

#### switch_delete_port

`DELETE /switch/<switch>/port/<port>`

Delete the named `<port>` on `<switch>`.

Prior to deleting a port, any nic attached to it must be removed.

Authorization requirements:

* Administrative access.

Possible Errors:

* 409, if there is a nic attached to the port.

#### port_connect_nic

`POST /switch/<switch>/port/<port>/connect_nic`

Request body:

    {
        "node": <node>,
        "nic": <nic>
    }

Connect a port a node's nic.

Authorization requirements:

* Administrative access.

Possible errors:

* 404, if no port is connected to the given nic.
* 409, if the nic or port is already attached to something.

#### port_detach_nic

`POST /switch/<switch>/port/<port>/detach_nic`

Detach the nic attached to `<port>`.

Authorization requirements:

* Administrative access.

Possible errors:

* 404, if the port is not attached to a nic
* 409, if the port is attached to a node which is not free.

## API Extensions

API calls provided by specific extensions. They may not exist in all
configurations.

### The `haas.ext.auth.database` auth backend

#### user_create

`PUT /auth/basic/user/<username>`

Request body:

    {
        "password": <plaintext-password>
        "is-admin": <boolean> (Optional, defaults to False)
    }

Create a new user whose password is `<plaintext-password>`.

Authorization requirements:

* Administrative access.

Possible errors:

* 409, if the user already exists

#### user_delete

`DELETE /auth/basic/user/<username>`

Delete the user whose username is `<username>`

Authorization requirements:

* Administrative access.

#### user_add_project

`POST /auth/basic/user/<user>/add_project`

Request Body:

{
    "project": <project_name>
}

Add a user to a project.

Authorization requirements:

* Administrative access.

#### user_remove_project

`POST /auth/basic/user/<user>/remove_project`

Request Body:

{
    "project": <project_name>
}

Remove a user from a project.

Authorization requirements:

* Administrative access.<|MERGE_RESOLUTION|>--- conflicted
+++ resolved
@@ -704,9 +704,6 @@
 
 ### Switches
 
-<<<<<<< HEAD
-#### switch_register
-=======
 
 ### show_switch
 
@@ -731,8 +728,6 @@
 * Administrative access.
 
 ### switch_register
->>>>>>> d01a3d92
-
 Register a network switch of type `<type>`
 
 `<type>` (a string) is the type of network switch. The possible values
