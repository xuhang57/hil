--- conflicted
+++ resolved
@@ -1,9 +1,12 @@
 language: python
+branches:
+    only:
+        - master
+        - dogfood
 services:
   - postgres
 python:
   - "2.7"
-<<<<<<< HEAD
 env:
   - DB=sqlite
   - DB=postgres
@@ -13,12 +16,4 @@
 before_script:
   - sh -c "if [ $DB = postgres ]; then psql -c 'CREATE DATABASE haas_travis;' -U postgres; fi"
   - sh -c "if [ $DB = postgres ]; then cp ci/testsuite.cfg.postgres testsuite.cfg; fi"
-script: "py.test tests/unit tests/stress.py"
-=======
-install: "python setup.py install"
-script: "py.test tests/unit"
-branches:
-    only:
-        - master
-        - dogfood
->>>>>>> 18ac63fd
+script: "py.test tests/unit tests/stress.py"