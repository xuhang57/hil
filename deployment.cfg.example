--- conflicted
+++ resolved
@@ -24,18 +24,8 @@
 pass = bar
 # The port that the switch is trunking to the head node. Note that this is
 # currently set manually, but must be known for deployment testing.
-<<<<<<< HEAD
 trunk_port = gi1/0/4
 
 [vlan]
 # Another valid list:  14,35-40, 100-900, 904, 65-85
-vlans = 100-109
-
-[deployment tests]
-# Name of the JSON file that contains the site layout for the deployment
-# tests.  This file must be in the current working directory and must follow the
-# format exemplified in site-layout.json.example.
-site_layout_json = site-layout.json
-=======
-trunk_port = gi1/0/4
->>>>>>> 1e9ec8d5
+vlans = 100-109