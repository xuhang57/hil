--- conflicted
+++ resolved
@@ -12,17 +12,12 @@
 
     manipulate users related objects and relations.
     """
-
-<<<<<<< HEAD
     def list(self):
         """List all users"""
         url = self.object_Url('/auth/basic/user')
         return self.check_response(self.httpClient.request("GET", url))
 
-    def create(self, username, password, privilege):
-=======
     def create(self, username, password, is_admin):
->>>>>>> ca248ed5
         """Create a user <username> with password <password>.
 
         <is_admin> is a boolean,
