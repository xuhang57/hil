--- conflicted
+++ resolved
@@ -152,20 +152,14 @@
     """
     get_auth_backend().require_admin()
     _assert_absent(model.Node, node)
-<<<<<<< HEAD
-    node = model.Node(node, ipmi_host, ipmi_user, ipmi_pass)
-    db.session.add(node)
-    db.session.commit()
-=======
     obm_type = kwargs['obm']['type']
     cls = concrete_class_for(model.Obm, obm_type)
     if cls is None:
         raise BadArgumentError('%r is not a valid OBM type.' % obm_type)
     cls.validate(kwargs['obm'])
     node_obj = model.Node(label=node, obm=cls(**kwargs['obm']))
-    local.db.add(node_obj)
-    local.db.commit()
->>>>>>> 18ac63fd
+    db.session.add(node_obj)
+    db.session.commit()
 
 
 @rest_call('POST', '/node/<node>/power_cycle')
@@ -201,17 +195,10 @@
     if node.nics != []:
         raise BlockedError("Node %r has nics; remove them before deleting %r."
                            % (node.label, node.label))
-<<<<<<< HEAD
-    node.stop_console()
-    node.delete_console()
-    db.session.delete(node)
-    db.session.commit()
-=======
     node.obm.stop_console()
     node.obm.delete_console()
-    local.db.delete(node)
-    local.db.commit()
->>>>>>> 18ac63fd
+    db.session.delete(node)
+    db.session.commit()
 
 
 @rest_call('PUT', '/node/<node>/nic/<nic>')
