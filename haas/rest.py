# Copyright 2014 Massachusetts Open Cloud Contributors (see AUTHORS).
#
# Licensed under the Apache License, Version 2.0 (the "License");
# you may not use this file except in compliance with the License.
# You may obtain a copy of the License at
#
#     http://www.apache.org/licenses/LICENSE-2.0
#
# Unless required by applicable law or agreed to in writing, software
# distributed under the License is distributed on an "AS IS" BASIS,
# WITHOUT WARRANTIES OR CONDITIONS OF ANY KIND, either express or implied.
# See the License for the specific language governing permissions and
# limitations under the License.
"""Module `rest` provides a flask application implementing a REST API.

The main things of interest in this module are:

    * `app`, the flask application itself.
    * The decorator `rest_call`
    * The variable `local`, which is an alias for `flask.g`
"""
import logging
import inspect

import flask

from haas.flaskapp import app
from haas.errors import APIError, ServerError, AuthorizationError
from haas.config import cfg

from schema import Schema, SchemaError

from haas import auth

local = flask.g

logger = logging.getLogger(__name__)


class ValidationError(APIError):
    """An exception indicating that the body of the request was invalid."""


def rest_call(method, path, schema=None):
    """A decorator which registers an http mapping to a python api call.

    `rest_call` makes no modifications to the function itself, though the
    function need not worry about most of the details of the http request, see
    below for details.

    Arguments:

    * path - the url-path to map the function to. The format is the same as for
            flask's router (e.g. '/foo/<bar>/baz')
    * method - the HTTP method for the api call (e.g. POST, GET...)
    * schema (optional) - an instance of ``schema.Schema`` with which to
            validate the body of the request. It should assume its argument is
            a JSON object, represented as a python ``dict``.

            If this is omitted, ``moc-rest`` will generate a schema which
            verifies that all of the expected arguments exist and are strings
            (see below).

            ``schema`` MUST ensure that none of the arguments in ``path`` are
            also found in the body of the request.

    Any parameters to the function not designated in the url will be pulled
    from a json object in the body of the requests.

    For example, given::

        @rest_call('POST', '/some-url/<bar>/<baz>')
        def foo(bar, baz, quux):
            pass

    When a POST request to ``/some-url/*/*`` occurs, ``foo`` will be invoked
    with its ``bar`` and ``baz`` arguments pulled from the url, and its
    ``quux`` from the body. So, the request::

        POST /some-url/alice/bob HTTP/1.1
        <headers...>

        {"quux": "eve"}

    Will invoke ``foo('alice', 'bob', 'eve')``.

    If the function raises an `APIError`, the error will be reported to the
    client with the exception's status_code attribute as the return status, and
    a json object such as:

        {
            "type": "MissingArgumentError",
            "msg": "The required argument FOO was not supplied."
        }

    as the body, i.e. `type` will be the type of the exception, and `msg`
    will be a human-readable error message.

    If no exception is raised, the return value must be one of:

        * None (implicit if there's no ``return`` statement), in which case
          the response code will be 200 and the body will be empty
        * A string, which will be used as the body of the response. again,
          the status code will be 200.
        * A tuple, whose first element is a string (the response body), and
          whose second is an integer (the status code).
    """
    def register(f):
        if schema is None:
            _schema = _make_schema_for(f)
        else:
            _schema = schema
        app.add_url_rule(path,
                         f.__name__,
                         _rest_wrapper(f, _schema),
                         methods=[method])
        return f
    return register


def _make_schema_for(func):
    """Build a default schema for the api function `func`.

    `_make_schema_for` will build a schema to validate the arguments to an
    API call, which will expect each argument to be a string. Any arguments
    not found in the url will be pulled from a JSON object in the body of a
    request.

    If all of the arguments to `func` are accounted for by `path`,
    `_make_schema_for` will return `None` instead.
    """
    argnames, _, _, _ = inspect.getargspec(func)
    return Schema(dict((name, basestring) for name in argnames))


def _do_validation(schema, kwargs):
    """Validate the current request against `schema`.

    `schema` should be a schema as passed to `rest_call`.

    `kwargs` should be the arguments to the API call pulled from the URL.

    If the schema validates, this will return a dictionary of *all* of the
    arguments to the function, both from the URL and the body. The argument
    `kwargs` may be distructively updated.

    If the schema does not validate, this will raise an instance of
    `ValidationError`.
    """

    def _validates(value):
        """Return True if `schema` validates `value`, False otherwise.

        The schema library's `validate` method raises an exception, which is
        nice for short-circuting when just doing a simple check, but a bit
        awkward in more complex cases like the below.
        """
        try:
            schema.validate(value)
        except SchemaError:
            return False
        return True

    if schema is None or _validates(kwargs):
        return kwargs

    # One innocuous reason validation can fail is simply that we
    # need parameters from the body (in json). Let's get those and
    # try again.
    #
    # Without `force=True`, this will fail unless the
    # "Content-Type" header is set to "application/json". We'll be
    # a little more lienient here; we can discuss whether we want
    # to tighten this up later, but this makes mucking around with
    # curl less annoying, and is consistent with pre-flask
    # behavior.
    body = flask.request.get_json(force=True)

    validation_error = ValidationError(
        "The request body %r is not valid for "
        "this request." % body)
    for k in body.keys():
        if k in kwargs:
            raise validation_error  # Duplicate key in body + url
        kwargs[k] = body[k]
    if not _validates(kwargs):
        # It would be nice to return a more helpful error message
        # here, but it's a little awkward to extract one from the
        # schema library. You can easily get something like:
        #
        #   'hello' should be instance of <type 'int'>
        #
        # which, while fairly clear and helpful, is obviously
        # talking about python types, which is gross.
        raise validation_error
    return kwargs


def _rest_wrapper(f, schema):
    """Return a wrapper around `f` that does the following:

    * Validate the current request agains the schema.
    * Implement the exception handling described in the documentation to
      `rest_call`.
    * Convert `None` return values to empty bodies.

    The result of this is suitable to hand directly to flask.
    """

    def wrapper(**kwargs):
        kwargs = _do_validation(schema, kwargs)
        logger.debug('Got api call: %s(%s)' %
<<<<<<< HEAD
                     (f.__name__, _format_arglist(**kwargs)))
        init_auth()
        return f(**kwargs)
=======
                        (f.__name__, _format_arglist(**kwargs)))
        with DBContext():
            init_auth()
            ret = f(**kwargs)
            if ret is None:
                ret = ''
            return ret
>>>>>>> c7334f85
    return wrapper


def _format_arglist(*args, **kwargs):
    """Format the argument list in a human readable way.

    Should look pretty much like what you'd see in the source, e.g.
    (1, "hello", foo=[1,2])
    """
    args = list(args)
    for k, v in kwargs.iteritems():
        args.append('%s=%r' % (k, v))
    return ', '.join(args)


def init_auth():
    ok = auth.get_auth_backend().authenticate()
    if cfg.has_option('auth', 'require_authentication'):
        require_auth = cfg.getboolean('auth', 'require_authentication')
    else:
        require_auth = True
    if not ok and require_auth:
        raise AuthorizationError("Authentication failed. Authentication "
                                 "is required to use this service.")


def serve(port, debug=True):
    """Start an http server running the API.

    This is intended for development purposes *only* -- as such the default is
    to turn on the debugger (which allows arbitrary code execution from the
    client!) and configure the server to automatically restart when changes are
    made to the source code. The `debug` parameter can be used to change this
    behavior.
    """
    app.run(port=port,
            use_debugger=debug,
            use_reloader=debug)<|MERGE_RESOLUTION|>--- conflicted
+++ resolved
@@ -210,19 +210,12 @@
     def wrapper(**kwargs):
         kwargs = _do_validation(schema, kwargs)
         logger.debug('Got api call: %s(%s)' %
-<<<<<<< HEAD
                      (f.__name__, _format_arglist(**kwargs)))
         init_auth()
-        return f(**kwargs)
-=======
-                        (f.__name__, _format_arglist(**kwargs)))
-        with DBContext():
-            init_auth()
-            ret = f(**kwargs)
-            if ret is None:
-                ret = ''
-            return ret
->>>>>>> c7334f85
+        ret = f(**kwargs)
+        if ret is None:
+            ret = ''
+        return ret
     return wrapper
 
 
