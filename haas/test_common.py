--- conflicted
+++ resolved
@@ -83,18 +83,12 @@
     """
 
     def config_initialize():
-<<<<<<< HEAD
         # Use the deployment config for these tests.  Setup such as the switch
         # IP address and password must be in this file, as well as the allowed
-=======
-        # Use the 'dell' backend for these tests.  Setup such as the switch IP
-        # address and password must be in this file, as well as the allowed
->>>>>>> 3d116d8e
         # VLAN range.
         cfg.read('deployment.cfg')
  
     def allocate_nodes():
-<<<<<<< HEAD
         arch_json_file = cfg.get('deployment tests', 'architecture_json')
         arch_json_data = open(arch_json_file)
         arch = json.load(arch_json_data)
@@ -110,25 +104,6 @@
                 api.port_connect_nic(
                     arch['switch'], nic['port'], 
                     node['name'], nic['name'])
-=======
-        api.switch_register('dell', 'dell')
-
-        for n in range(4):
-            node = n + 195
-            nic1_port_num = n + 15
-            nic2_port_num = n + 20
-            nic1_port = 'gi1/0/%d' % nic1_port_num
-            nic2_port = 'gi1/0/%d' % nic2_port_num
-            nic1 = 'node-%d-nic1' % node
-            nic2 = 'node-%d-nic2' % node
-            api.node_register(node, '', '', '')
-            api.node_register_nic(node, nic1, 'FillThisInLater')  
-            api.node_register_nic(node, nic2, 'FillThisInLater')
-            api.port_register('dell', nic1_port)
-            api.port_register('dell', nic2_port)
-            api.port_connect_nic('dell', nic1_port, node, nic1)
-            api.port_connect_nic('dell', nic2_port, node, nic2)
->>>>>>> 3d116d8e
 
     @wraps(f)
     @clear_configuration
