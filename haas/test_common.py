--- conflicted
+++ resolved
@@ -13,11 +13,6 @@
 # governing permissions and limitations under the License.
 
 from haas.model import *
-<<<<<<< HEAD
-# XXX: This function has an underscore so that we don't import it elsewhere.
-# But... we need it here.  Oops.
-=======
->>>>>>> d8a3deda
 from haas.config import cfg
 from haas import api, config
 import json
@@ -116,13 +111,8 @@
     api.network_create(network, project, project, "")
 
 def newDB():
-<<<<<<< HEAD
-    """Configures and returns an in-memory DB connection"""
-    init_db(create=True, uri=cfg.get('database', 'postgres'))
-=======
     """Configures and returns a connection to a freshly initialized DB."""
     init_db(create=True)
->>>>>>> d8a3deda
     return Session()
 
 def releaseDB(db):
@@ -232,44 +222,8 @@
 def headnode_cleanup(request):
     """Clean up headnode VMs left by tests.
 
-<<<<<<< HEAD
-    def config_initialize():
-        # Use the 'null' backend for these tests
-        cfg.add_section('general')
-        cfg.set('general', 'driver', 'null_vlan')
-        cfg.add_section('devel')
-        cfg.set('devel', 'dry_run', True)
-        cfg.add_section('headnode')
-        cfg.set('headnode', 'base_imgs', 'base-headnode, img1, img2, img3, img4')
-	cfg.add_section('database')
-	cfg.set('database', 'sqlite', 'sqlite:///:memory:')
-	cfg.set('database', 'postgres', 'postgresql://postgres:postgres@localhost/haas')
-	cfg.add_section('vlan')
-	cfg.set('vlan', 'vlans', '1001-1100')
-
-    @wraps(f)
-    @clear_configuration
-    def wrapped(self):
-        config_initialize()
-        db = newDB()
-        f(self, db)
-        releaseDB(db)
-
-    return wrapped
-
-
-def deployment_test(f):
-    """A decorator which runs the given function on a fresh memory-backed
-    database and a config that is setup to operate with a dell switch.  Used
-    for testing functions that pertain to the state of the outside world.
-    These tests are very specific to our setup and are used for internal
-    testing purposes. These tests are unlikely to work with other HaaS
-    configurations.
-    """
-=======
     This is meant to be used as a pytest fixture, but isn't declared
     here as such; individual modules should declare it as a fixture.
->>>>>>> d8a3deda
 
     This is to work around an irritating bug in some versions of libvirt, which
     causes 'virsh undefine' to fail if called too quickly.  This decorator
