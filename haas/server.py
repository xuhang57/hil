"""This is the HaaS API server - it provides the HaaS's rest api.

This module only marshalls between HTTP and the routines in haas.api; it doesn't
directly ipmlement the semantics of the API.

To start the server, invoke `haas serve` from the command line.
"""

from flask import Flask, request
from haas import config, model, api


def api_function(f):
    """A decorator which adds some error handling.

    If the function decorated with `api_function` raises an exception of type
    `api.APIError`, the error will be reported to the client, whereas other
    exceptions (being indications of a bug in the HaaS) will not be.
    """
    def wrapped(*args, **kwargs):
        try:
            resp = f(*args, **kwargs)
        except api.APIError as e:
            # Right now we're always returning 400 (Bad Request). This probably
            # isn't actually the right thing to do.
            #
            # Additionally, we're getting deprecation errors about the use of
            # the message attribute. TODO: figure out what the right way to do
            # this is.
            return e.message, 400
        if not resp:
            return ''
    wrapped.__name__ = f.__name__
    return wrapped



app = Flask(__name__)


@app.route('/user/<username>', methods=['PUT', 'DELETE'])
@api_function
def user(username):
    """Handle create/delete user commands."""
    if request.method == 'PUT':
        return api.user_create(username, request.form['password'])
    else: # DELETE
        return api.user_delete(username)


@app.route('/node/<nodename>', methods=['PUT'])
@api_function
def node_register(nodename):
    return api.node_register(nodename)

@app.route('/project/<projectname>', methods=['PUT', 'DELETE'])
@api_function
def project(projectname):
    """Handle create/delete project commands."""
    if request.method == 'PUT':
        return api.project_create(projectname, request.form['group'])
    else: # DELETE
        return api.project_delete(projectname)

@app.route('/project/<projectname>/deploy', methods=['POST'])
@api_function
def project_deploy(projectname):
    api.project_deploy(projectname)


@app.route('/headnode/<name>', methods=['PUT', 'DELETE'])
@api_function
def headnode(name):
    if request.method == 'PUT':
        return api.headnode_create(name, request.form['group'])
    else: # DELETE
        return api.headnode_delete(name)


@app.route('/hnic/<hnicname>', methods=['PUT', 'DELETE'])
@api_function
def hnic(hnicname):
    """Handle create/delete hnic commands."""
    if request.method == 'PUT':
        return api.headnode_create_hnic(request.form['headnode'],
                                        hnicname,
                                        request.form['macaddr'])
    else: # DELETE
        return api.headnode_delete_hnic(hnicname)


@app.route('/group/<groupname>', methods=['PUT', 'DELETE'])
@api_function
def group(groupname):
    """Handle create/delete group commands."""
    if request.method == 'PUT':
        return api.group_create(groupname)
    else: # DELETE
        return api.group_delete(groupname)    


@app.route('/group/<groupname>/add_user', methods=['POST'])
@api_function
def group_add_user(groupname):
    return api.group_add_user(groupname, request.form['user'])


@app.route('/group/<groupname>/remove_user', methods=['POST'])
@api_function
def group_remove_user(groupname):
    return api.group_remove_user(groupname, request.form['user'])


<<<<<<< HEAD
@app.route('/network/<networkname>', methods=['PUT', 'DELETE'])
@api_function
def network(networkname):
    """Handle create/delete network commands."""
    if request.method == 'PUT':
        return api.network_create(username, request.form['group'])
    else: # DELETE
        return api.network_delete(username)
=======
@app.route('/project/<projectname>/connect_node', methods=['POST'])
@api_function
def project_connect_node(projectname):
    return api.project_connect_node(projectname, request.form['node'])

@app.route('/project/<projectname>/detach_node', methods=['POST'])
@api_function
def project_detach_node(projectname):
    return api.project_detach_node(projectname, request.form['node'])

>>>>>>> 17d4d68d

if __name__ == '__main__':
    config.load()
    model.init_db(create=True)
    app.run(debug=True)<|MERGE_RESOLUTION|>--- conflicted
+++ resolved
@@ -111,7 +111,6 @@
     return api.group_remove_user(groupname, request.form['user'])
 
 
-<<<<<<< HEAD
 @app.route('/network/<networkname>', methods=['PUT', 'DELETE'])
 @api_function
 def network(networkname):
@@ -120,7 +119,7 @@
         return api.network_create(username, request.form['group'])
     else: # DELETE
         return api.network_delete(username)
-=======
+
 @app.route('/project/<projectname>/connect_node', methods=['POST'])
 @api_function
 def project_connect_node(projectname):
@@ -131,7 +130,6 @@
 def project_detach_node(projectname):
     return api.project_detach_node(projectname, request.form['node'])
 
->>>>>>> 17d4d68d
 
 if __name__ == '__main__':
     config.load()
