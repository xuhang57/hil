--- conflicted
+++ resolved
@@ -47,13 +47,12 @@
     else: # DELETE
         return api.user_delete(username)
 
-<<<<<<< HEAD
-=======
+
 @app.route('/node/<nodename>', methods=['PUT'])
 @api_function
 def node_register(nodename):
     return api.node_register(nodename)
->>>>>>> d269b174
+
 
 @app.route('/project/<projectname>/deploy', methods=['POST'])
 @api_function
