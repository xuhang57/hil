--- conflicted
+++ resolved
@@ -78,7 +78,6 @@
     check_status_code(requests.post(url))
 
 @cmd
-<<<<<<< HEAD
 def project_connect_node(projectname, nodename):
     """Connect a node to a project"""
     url = object_url('project', projectname) + '/connect_node'
@@ -90,7 +89,6 @@
     url = object_url('project', projectname) + '/detach_node'
     check_stats_code(requests.post(url, data={'node': nodename}))
 
-=======
 def node_register(node):
     """Register a node named <node>"""
     url = object_url('node', node)
@@ -108,7 +106,7 @@
     """Delete a NIC on a headnode"""
     url = object_url('hnic', hnic)
     check_status_code(requests.delte(url))
->>>>>>> 541fa645
+
 
 def usage():
     """Display a summary of the arguments accepted by the CLI."""
