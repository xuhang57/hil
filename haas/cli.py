# Copyright 2013-2014 Massachusetts Open Cloud Contributors
#
# Licensed under the Apache License, Version 2.0 (the "License");
# you may not use this file except in compliance with the
# License.  You may obtain a copy of the License at
#
#     http://www.apache.org/licenses/LICENSE-2.0
#
# Unless required by applicable law or agreed to in writing,
# software distributed under the License is distributed on an "AS
# IS" BASIS, WITHOUT WARRANTIES OR CONDITIONS OF ANY KIND, either
# express or implied.  See the License for the specific language
# governing permissions and limitations under the License.

"""This module implements the HaaS command line tool."""
from haas import config, server
from haas.config import cfg

import inspect
import json
import os
import requests
import sys
import urllib
import schema
import abc

from functools import wraps

## Hook to the client library
from haas.client.auth import *
from haas.client.client import Client
from haas.client.client_errors import *


ep = os.environ.get('HAAS_ENDPOINT') or "http://127.0.0.1:5000"
username = "jil" or os.environ.get('HAAS_USERNAME')
password = "tumbling" or os.environ.get('HAAS_PASSWORD')


auth = auth_db(username, password)

C = Client(ep, auth) #Initializing client library


command_dict = {}
usage_dict = {}
MIN_PORT_NUMBER = 1
MAX_PORT_NUMBER = 2**16 - 1


class HTTPClient(object):
    """An HTTP client.

    Makes HTTP requests on behalf of the HaaS CLI. Responsible for adding
    authentication information to the request.
    """

    __metaclass__ = abc.ABCMeta

    @abc.abstractmethod
    def request(method, url, data=None, params=None):
        """Make an HTTP request

        Makes an HTTP request on URL `url` with method `method`, request body
        `data`(if supplied) and query parameter `params`(if supplied). May add
        authentication or other backend-specific information to the request.

        Parameters
        ----------

        method : str
            The HTTP method to use, e.g. 'GET', 'PUT', 'POST'...
        url : str
            The URL to act on
        data : str, optional
            The body of the request
        params : dictionary, optional
            The query parameter, e.g. {'key1': 'val1', 'key2': 'val2'},
            dictionary key can't be `None`

        Returns
        -------

        requests.Response
            The HTTP response
        """


class RequestsHTTPClient(requests.Session, HTTPClient):
    """An HTTPClient which uses the requests library.

    Note that this doesn't do anything over `requests.Session`; that
    class already implements the required interface. We declare it only
    for clarity.
    """


class KeystoneHTTPClient(HTTPClient):
    """An HTTPClient which authenticates with Keystone.

    This uses an instance of python-keystoneclient's Session class
    to do its work.
    """

    def __init__(self, session):
        """Create a KeystoneHTTPClient

        Parameters
        ----------

        session : keystoneauth1.Session
            A keystone session to make the requests with
        """
        self.session = session

    def request(self, method, url, data=None, params=None):
        """Make an HTTP request using keystone for authentication.

        Smooths over the differences between python-keystoneclient's
        request method that specified by HTTPClient
        """
        # We have to import this here, since we can't assume the library
        # is available from global scope.
        from keystoneauth1.exceptions.http import HttpError

        try:
            # The order of these parameters is different that what
            # we expect, but the names are the same:
            return self.session.request(method=method,
                                        url=url,
                                        data=data,
                                        params=params)
        except HttpError as e:
            return e.response


# An instance of HTTPClient, which will be used to make the request.
http_client = None


class InvalidAPIArgumentsException(Exception):
    pass


def cmd(f):
    """A decorator for CLI commands.

    This decorator firstly adds the function to a dictionary of valid CLI
    commands, secondly adds exception handling for when the user passes the
    wrong number of arguments, and thirdly generates a 'usage' description and
    puts it in the usage dictionary.
    """
    @wraps(f)
    def wrapped(*args, **kwargs):
        try:
            f(*args, **kwargs)
        except TypeError:
            # TODO TypeError is probably too broad here.
            sys.stderr.write('Invalid arguements.  Usage:\n')
            help(f.__name__)
            raise InvalidAPIArgumentsException()
    command_dict[f.__name__] = wrapped

    def get_usage(f):
        args, varargs, _, _ = inspect.getargspec(f)
        showee = [f.__name__] + ['<%s>' % name for name in args]
        args = ' '.join(['<%s>' % name for name in args])
        if varargs:
            showee += ['<%s...>' % varargs]
        return ' '.join(showee)
    usage_dict[f.__name__] = get_usage(f)
    return wrapped


def setup_http_client():
    """Set `http_client` to a valid instance of `HTTPClient`

    Sets http_client to an object which makes HTTP requests with
    authentication. It chooses an authentication backend as follows:

    1. If the environment variables HAAS_USERNAME and HAAS_PASSWORD
       are defined, it will use HTTP basic auth, with the corresponding
       user name and password.
    2. If the `python-keystoneclient` library is installed, and the
       environment variables:

           * OS_AUTH_URL
           * OS_USERNAME
           * OS_PASSWORD
           * OS_PROJECT_NAME

       are defined, Keystone is used.
    3. Oterwise, do not supply authentication information.

    This may be extended with other backends in the future.
    """
    global http_client
    # First try basic auth:
    basic_username = os.getenv('HAAS_USERNAME')
    basic_password = os.getenv('HAAS_PASSWORD')
    if basic_username is not None and basic_password is not None:
        http_client = RequestsHTTPClient()
        http_client.auth = (basic_username, basic_password)
        return
    # Next try keystone:
    try:
        from keystoneauth1.identity import v3
        from keystoneauth1 import session
        os_auth_url = os.getenv('OS_AUTH_URL')
        os_password = os.getenv('OS_PASSWORD')
        os_username = os.getenv('OS_USERNAME')
        os_user_domain_id = os.getenv('OS_USER_DOMAIN_ID') or 'default'
        os_project_name = os.getenv('OS_PROJECT_NAME')
        os_project_domain_id = os.getenv('OS_PROJECT_DOMAIN_ID') or 'default'
        if None in (os_auth_url, os_username, os_password, os_project_name):
            raise KeyError("Required openstack environment variable not set.")
        auth = v3.Password(auth_url=os_auth_url,
                           username=os_username,
                           password=os_password,
                           project_name=os_project_name,
                           user_domain_id=os_user_domain_id,
                           project_domain_id=os_project_domain_id)
        sess = session.Session(auth=auth)
        http_client = KeystoneHTTPClient(sess)
        return
    except (ImportError, KeyError):
        pass
    # Finally, fall back to no authentication:
    http_client = requests.Session()


class FailedAPICallException(Exception):
    pass


def check_status_code(response):
    if response.status_code < 200 or response.status_code >= 300:
        sys.stderr.write('Unexpected status code: %d\n' % response.status_code)
        sys.stderr.write('Response text:\n')
        sys.stderr.write(response.text + "\n")
        raise FailedAPICallException()
    else:
        sys.stdout.write(response.text + "\n")


# TODO: This function's name is no longer very accurate.  As soon as it is
# safe, we should change it to something more generic.
def object_url(*args):
    # Prefer an environmental variable for getting the endpoint if available.
    url = os.environ.get('HAAS_ENDPOINT')
    if url is None:
        url = cfg.get('client', 'endpoint')

    for arg in args:
        url += '/' + urllib.quote(arg, '')
    return url


# Helper functions for making HTTP requests against the API.
#    Uses the global variable `http_client` to make the request.
#
#    Arguments:
#
#        `url` - The url to make the request to
#        `data` - the body of the request (for PUT, POST and DELETE)
#        `params` - query parameters (for GET)

def do_put(url, data={}):
    check_status_code(http_client.request('PUT', url, data=json.dumps(data)))


def do_post(url, data={}):
    check_status_code(http_client.request('POST', url, data=json.dumps(data)))


def do_get(url, params=None):
    check_status_code(http_client.request('GET', url, params=params))


def do_delete(url):
    check_status_code(http_client.request('DELETE', url))


@cmd
def serve(port):
    try:
        port = schema.And(
            schema.Use(int),
            lambda n: MIN_PORT_NUMBER <= n <= MAX_PORT_NUMBER).validate(port)
    except schema.SchemaError:
        sys.exit('Error: Invaid port. Must be in the range 1-65535.')
    except Exception as e:
        sys.exit('Unxpected Error!!! \n %s' % e)

    """Start the HaaS API server"""
    if cfg.has_option('devel', 'debug'):
        debug = cfg.getboolean('devel', 'debug')
    else:
        debug = False
    # We need to import api here so that the functions within it get registered
    # (via `rest_call`), though we don't use it directly:
    from haas import model, api, rest
    server.init(stop_consoles=True)
    rest.serve(port, debug=debug)


@cmd
def serve_networks():
    """Start the HaaS networking server"""
    from haas import model, deferred
    from time import sleep
    server.init()
    server.register_drivers()
    server.validate_state()
    model.init_db()
    while True:
        # Empty the journal until it's empty; then delay so we don't tight
        # loop.
        while deferred.apply_networking():
            pass
        sleep(2)


@cmd
def user_create(username, password, is_admin):
    """Create a user <username> with password <password>.

    <is_admin> may be either "admin" or "regular", and determines whether
    the user has administrative priveledges.
    """
    url = object_url('/auth/basic/user', username)
    if is_admin not in ('admin', 'regular'):
        raise TypeError("is_admin must be either 'admin' or 'regular'")
    do_put(url, data={
        'password': password,
        'is_admin': is_admin == 'admin',
    })


@cmd
def network_create(network, owner, access, net_id):
    """Create a link-layer <network>.  See docs/networks.md for details"""
    url = object_url('network', network)
    do_put(url, data={'owner': owner,
                      'access': access,
                      'net_id': net_id})


@cmd
def network_create_simple(network, project):
    """Create <network> owned by project.  Specific case of network_create"""
    url = object_url('network', network)
    do_put(url, data={'owner': project,
                      'access': project,
                      'net_id': ""})


@cmd
def network_delete(network):
    """Delete a <network>"""
    url = object_url('network', network)
    do_delete(url)


@cmd
def user_delete(username):
    """Delete the user <username>"""
    url = object_url('/auth/basic/user', username)
    do_delete(url)


@cmd
def list_projects():
    """List all projects"""
    q = C.project.list()
    sys.stdout.write('%s Projects :    ' %len(q) + " ".join(q) + '\n')


@cmd
def user_add_project(user, project):
    """Add <user> to <project>"""
    url = object_url('/auth/basic/user', user, 'add_project')
    do_post(url, data={'project': project})

@cmd
def user_remove_project(user, project):
    """Remove <user> from <project>"""
    url = object_url('/auth/basic/user', user, 'remove_project')
    do_post(url, data={'project': project})

@cmd
def network_grant_project_access(project, network):
    """Add <project> to <network> access"""
    url = object_url('network', network, 'access', project)
    do_put(url)


@cmd
def network_revoke_project_access(project, network):
    """Remove <project> from <network> access"""
    url = object_url('network', network, 'access', project)
    do_delete(url)


@cmd
def project_create(project):
    """Create a <project>"""
    try:
        C.project.create(project)
    except (DuplicateError, AuthenticationError) as e:
        sys.stderr.write('Error: %s\n' % e.message)

@cmd
def project_delete(project):
    """Delete <project>"""
    try:
        C.project.delete(project)
    except (NotFoundError, AuthenticationError) as e:
        sys.stderr.write('Error: %s\n' % e.message)

@cmd
def headnode_create(headnode, project, base_img):
    """Create a <headnode> in a <project> with <base_img>"""
    url = object_url('headnode', headnode)
    do_put(url, data={'project': project,
                      'base_img': base_img})

@cmd
def headnode_delete(headnode):
    """Delete <headnode>"""
    url = object_url('headnode', headnode)
    do_delete(url)


@cmd
def project_connect_node(project, node):
    """Connect <node> to <project>"""
    try:
        C.project.connect(project, node)
    except (NotFoundError, DuplicateError) as e:
        sys.stderr.write('Error: %s\n' % e.message)

@cmd
def project_detach_node(project, node):
    """Detach <node> from <project>"""
    try:
        C.project.disconnect(project, node)
    except (NotFoundError) as e:
        sys.stderr.write('Error: %s\n' % e.message)


@cmd
def headnode_start(headnode):
    """Start <headnode>"""
    url = object_url('headnode', headnode, 'start')
    do_post(url)


@cmd
def headnode_stop(headnode):
    """Stop <headnode>"""
    url = object_url('headnode', headnode, 'stop')
    do_post(url)


@cmd
def node_register(node, subtype, *args):
    """Register a node named <node>, with the given type
        if obm is of type: ipmi then provide arguments
        "ipmi", <hostname>, <ipmi-username>, <ipmi-password>
    """
    obm_api = "http://schema.massopencloud.org/haas/v0/obm/"
    obm_types = ["ipmi", "mock"]
    # Currently the classes are hardcoded
    # In principle this should come from api.py
    # In future an api call to list which plugins are active will be added.

    if subtype in obm_types:
        if len(args) == 3:
            obminfo = {"type": obm_api + subtype, "host": args[0],
                       "user": args[1], "password": args[2]
                       }
        else:
            sys.stderr.write('ERROR: subtype ' + subtype +
                             ' requires exactly 3 arguments\n')
            sys.stderr.write('<hostname> <ipmi-username> <ipmi-password>\n')
            return
    else:
        sys.stderr.write('ERROR: Wrong OBM subtype supplied\n')
        sys.stderr.write('Supported OBM sub-types: ipmi, mock\n')
        return

    url = object_url('node', node)
    do_put(url, data={"obm": obminfo})


@cmd
def node_delete(node):
    """Delete <node>"""
    try:
        C.node.delete(node)
    except (NotFoundError, BlockedError) as e:
        sys.stderr.write('Error: %s\n' % e.message)

#    url = object_url('node', node)
#    do_delete(url)


@cmd
def node_power_cycle(node):
    """Power cycle <node>"""
    try:
        C.node.power_cycle(node)
    except (NotFoundError, BlockedError) as e:
        sys.stderr.write('Error: %s\n' % e.message)

#    url = object_url('node', node, 'power_cycle')
#    do_post(url)


@cmd
def node_power_off(node):
    """Power off <node>"""
    try:
        C.node.power_off(node)
    except (NotFoundError, BlockedError) as e:
        sys.stderr.write('Error: %s\n' % e.message)


@cmd
def node_register_nic(node, nic, macaddr):
    """
    Register existence of a <nic> with the given <macaddr> on the given <node>
    """
    try: 
        C.node.add_nic(node, nic, macaddr)
    except (NotFoundError, DuplicateError) as e:
        sys.stderr.write('Error: %s\n' % e.message)


@cmd
def node_delete_nic(node, nic):
    """Delete a <nic> on a <node>"""
    try:
        C.node.remove_nic(node, nic)
    except(NotFoundError, BlockedError) as e:
        sys.stderr.write('Error: %s\n' % e.message)

#    url = object_url('node', node, 'nic', nic)
#    do_delete(url)


@cmd
def headnode_create_hnic(headnode, nic):
    """Create a <nic> on the given <headnode>"""
    url = object_url('headnode', headnode, 'hnic', nic)
    do_put(url)


@cmd
def headnode_delete_hnic(headnode, nic):
    """Delete a <nic> on a <headnode>"""
    url = object_url('headnode', headnode, 'hnic', nic)
    do_delete(url)


@cmd
def node_connect_network(node, nic, network, channel):
    """Connect <node> to <network> on given <nic> and <channel>"""
    url = object_url('node', node, 'nic', nic, 'connect_network')
    do_post(url, data={'network': network,
                       'channel': channel})


@cmd
def node_detach_network(node, nic, network):
    """Detach <node> from the given <network> on the given <nic>"""
    url = object_url('node', node, 'nic', nic, 'detach_network')
    do_post(url, data={'network': network})


@cmd
def headnode_connect_network(headnode, nic, network):
    """Connect <headnode> to <network> on given <nic>"""
    url = object_url('headnode', headnode, 'hnic', nic, 'connect_network')
    do_post(url, data={'network': network})


@cmd
def headnode_detach_network(headnode, hnic):
    """Detach <headnode> from the network on given <nic>"""
    url = object_url('headnode', headnode, 'hnic', hnic, 'detach_network')
    do_post(url)


@cmd
def switch_register(switch, subtype, *args):
    """Register a switch with name <switch> and
    <subtype>, <hostname>, <username>,  <password>
    eg. haas switch_register mock03 mock mockhost01 mockuser01 mockpass01

    FIXME: current design needs to change. CLI should not know about every
    backend. Ideally, this should be taken care of in the driver itself or
    client library (work-in-progress) should manage it.
    """
    switch_api = "http://schema.massopencloud.org/haas/v0/switches/"
    if subtype == "nexus":
        if len(args) == 4:
            switchinfo = {
                "type": switch_api + subtype,
                "hostname": args[0],
                "username": args[1],
                "password": args[2],
                "dummy_vlan": args[3]}
        else:
            sys.stderr.write(_('ERROR: subtype ' + subtype +
                               ' requires exactly 4 arguments\n'
                               '<hostname> <username> <password>'
                               '<dummy_vlan_no>\n'))
            return
    elif subtype == "mock":
        if len(args) == 3:
            switchinfo = {"type": switch_api + subtype, "hostname": args[0],
                          "username": args[1], "password": args[2]}
        else:
            sys.stderr.write('ERROR: subtype ' + subtype +
                             ' requires exactly 3 arguments\n')
            sys.stderr.write('<hostname> <username> <password>\n')
            return
    elif subtype == "powerconnect55xx":
        if len(args) == 3:
            switchinfo = {"type": switch_api + subtype, "hostname": args[0],
                          "username": args[1], "password": args[2]}
        else:
            sys.stderr.write(_('ERROR: subtype ' + subtype +
                               ' requires exactly 3 arguments\n'
                               '<hostname> <username> <password>\n'))
            return
    elif subtype == "brocade":
        if len(args) == 4:
            switchinfo = {"type": switch_api + subtype, "hostname": args[0],
                          "username": args[1], "password": args[2],
                          "interface_type": args[3]}
        else:
            sys.stderr.write(_('ERROR: subtype ' + subtype +
                               ' requires exactly 4 arguments\n'
                               '<hostname> <username> <password> '
                               '<interface_type>\n'
                               'NOTE: interface_type refers '
                               'to the speed of the switchports\n '
                               'ex. TenGigabitEthernet, FortyGigabitEthernet, '
                               'etc.\n'))
            return
    else:
        sys.stderr.write('ERROR: Invalid subtype supplied\n')
        return
    url = object_url('switch', switch)
    do_put(url, data=switchinfo)


@cmd
def switch_delete(switch):
    """Delete a <switch> """
    url = object_url('switch', switch)
    do_delete(url)


@cmd
def list_switches():
    """List all switches"""
    q = C.switch.list()
    sys.stdout.write('%s switches :    ' %len(q) + " ".join(q) + '\n')
#    url = object_url('switches')
#    do_get(url)


@cmd
def port_register(switch, port):
    """Register a <port> with <switch> """
    url = object_url('switch', switch, 'port', port)
    do_put(url)


@cmd
def port_delete(switch, port):
    """Delete a <port> from a <switch>"""
    url = object_url('switch', switch, 'port', port)
    do_delete(url)


@cmd
def port_connect_nic(switch, port, node, nic):
    """Connect a <port> on a <switch> to a <nic> on a <node>"""
    url = object_url('switch', switch, 'port', port, 'connect_nic')
    do_post(url, data={'node': node, 'nic': nic})


@cmd
def port_detach_nic(switch, port):
    """Detach a <port> on a <switch> from whatever's connected to it"""
    url = object_url('switch', switch, 'port', port, 'detach_nic')
    do_post(url)


@cmd
def list_network_attachments(network, project):
    """List nodes connected to a network
    <project> may be either "all" or a specific project name.
    """
    url = object_url('network', network, 'attachments')

    if project == "all":
        do_get(url)
    else:
        do_get(url, data={'project': project})


@cmd
def list_nodes(is_free):
    """List all nodes or all free nodes

    <is_free> may be either "all" or "free", and determines whether
        to list all nodes or all free nodes.
    """
<<<<<<< HEAD
    q = C.node.list(is_free)
    if is_free == 'all':
        sys.stdout.write('All nodes {}\t:    {}\n'.format(len(q), " ".join(q)))
    elif is_free == 'free':
        sys.stdout.write('Free nodes {}\t:    {}\n'.format(len(q), " ".join(q)))
    else:
        sys.stdout.write('Error: {} is an invalid argument\n'.format(is_free))
=======
    if is_free not in ('all', 'free'):
        raise TypeError("is_free must be either 'all' or 'free'")
    url = object_url('nodes', is_free)
    do_get(url)

>>>>>>> 8b936b13

@cmd
def list_project_nodes(project):
    """List all nodes attached to a <project>"""
    q = C.project.nodes_in(project)
    sys.stdout.write('Nodes allocated to %s:    ' %project + " ".join(q) + '\n')

@cmd
def list_project_networks(project):
    """List all networks attached to a <project>"""
    q = C.project.networks_in(project)
    sys.stdout.write("Networks allocated to {}\t:   {}\n".format(project, " ".join(q)))


@cmd
def show_switch(switch):
    """Display information about <switch>"""
    url = object_url('switch', switch)
    do_get(url)


@cmd
def list_networks():
    """List all networks"""
    url = object_url('networks')
    do_get(url)


@cmd
def show_network(network):
    """Display information about <network>"""
    q = C.project.networks_in(project)
    sys.stdout.write("Networks allocated to {}\t:   {}\n".format(project, " ".join(q)))


@cmd
def show_node(node):
    """Display information about a <node>
    FIXME: Recursion should be implemented to the output.
    """
    q = C.node.show_node(node)
    for item in q.items():
        sys.stdout.write("{}\t  :  {}\n".format(item[0], item[1]))


@cmd
def list_project_headnodes(project):
    """List all headnodes attached to a <project>"""
    url = object_url('project', project, 'headnodes')
    do_get(url)


@cmd
def show_headnode(headnode):
    """Display information about a <headnode>"""
    url = object_url('headnode', headnode)
    do_get(url)


@cmd
def list_headnode_images():
    """Display registered headnode images"""
    url = object_url('headnode_images')
    do_get(url)


@cmd
def show_console(node):
    """Display console log for <node>"""
    url = object_url('node', node, 'console')
    do_get(url)


@cmd
def start_console(node):
    """Start logging console output from <node>"""
    url = object_url('node', node, 'console')
    do_put(url)


@cmd
def stop_console(node):
    """Stop logging console output from <node> and delete the log"""
    url = object_url('node', node, 'console')
    do_delete(url)


@cmd
def create_admin_user(username, password):
    """Create an admin user. Only valid for the database auth backend.

    This must be run on the HaaS API server, with access to haas.cfg and the
    database. It will create an user named <username> with password
    <password>, who will have administrator priviledges.

    This command should only be used for bootstrapping the system; once you
    have an initial admin, you can (and should) create additional users via
    the API.
    """
    if not config.cfg.has_option('extensions', 'haas.ext.auth.database'):
        sys.exit("'make_inital_admin' is only valid with the database auth"
                 " backend.")
    from haas import model
    from haas.model import db
    from haas.ext.auth.database import User
    model.init_db()
    db.session.add(User(label=username, password=password, is_admin=True))
    db.session.commit()


@cmd
def help(*commands):
    """Display usage of all following <commands>, or of all commands if none
    are given
    """
    if not commands:
        sys.stdout.write('Usage: %s <command> <arguments...> \n' % sys.argv[0])
        sys.stdout.write('Where <command> is one of:\n')
        commands = sorted(command_dict.keys())
    for name in commands:
        # For each command, print out a summary including the name, arguments,
        # and the docstring (as a #comment).
        sys.stdout.write('  %s\n' % usage_dict[name])
        sys.stdout.write('      %s\n' % command_dict[name].__doc__)


def main():
    """Entry point to the CLI.

    There is a script located at ${source_tree}/scripts/haas, which invokes
    this function.
    """
    config.setup()

    if len(sys.argv) < 2 or sys.argv[1] not in command_dict:
        # Display usage for all commands
        help()
        sys.exit(1)
    else:
        setup_http_client()
        try:
            command_dict[sys.argv[1]](*sys.argv[2:])
        except FailedAPICallException:
            sys.exit(1)
        except InvalidAPIArgumentsException:
            sys.exit(2)<|MERGE_RESOLUTION|>--- conflicted
+++ resolved
@@ -723,7 +723,6 @@
     <is_free> may be either "all" or "free", and determines whether
         to list all nodes or all free nodes.
     """
-<<<<<<< HEAD
     q = C.node.list(is_free)
     if is_free == 'all':
         sys.stdout.write('All nodes {}\t:    {}\n'.format(len(q), " ".join(q)))
@@ -731,13 +730,6 @@
         sys.stdout.write('Free nodes {}\t:    {}\n'.format(len(q), " ".join(q)))
     else:
         sys.stdout.write('Error: {} is an invalid argument\n'.format(is_free))
-=======
-    if is_free not in ('all', 'free'):
-        raise TypeError("is_free must be either 'all' or 'free'")
-    url = object_url('nodes', is_free)
-    do_get(url)
-
->>>>>>> 8b936b13
 
 @cmd
 def list_project_nodes(project):
