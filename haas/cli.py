--- conflicted
+++ resolved
@@ -65,19 +65,14 @@
     check_status_code(requests.post(url, data={'user': user}))
 
 @cmd
-def project_create(projectname, *args):
+def project_create(projectname, group, *args):
     """Create a project"""
     url = object_url('project', projectname)
     check_status_code(requests.put(url, data={'group': group}))
 
 @cmd
-<<<<<<< HEAD
 def project_delete(projectname):
     url = object_url('project', projectname)
-=======
-def user_delete(user):
-    url = object_url('user', user)
->>>>>>> 49ddc396
     check_status_code(requests.delete(url))
 
 @cmd
