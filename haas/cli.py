--- conflicted
+++ resolved
@@ -45,11 +45,7 @@
             f(*args, **kwargs)
         except TypeError:
             # TODO TypeError is probably too broad here.
-<<<<<<< HEAD
-            sys.stderr.write('Wrong number of arguments.  Usage:\n')
-=======
             sys.stderr.write('Invalid arguements.  Usage:\n')
->>>>>>> 4d9ace1e
             help(f.__name__)
     command_dict[f.__name__] = wrapped
     def get_usage(f):
