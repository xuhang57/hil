# Copyright 2013-2014 Massachusetts Open Cloud Contributors
#
# Licensed under the Apache License, Version 2.0 (the "License");
# you may not use this file except in compliance with the
# License.  You may obtain a copy of the License at
#
#     http://www.apache.org/licenses/LICENSE-2.0
#
# Unless required by applicable law or agreed to in writing,
# software distributed under the License is distributed on an "AS
# IS" BASIS, WITHOUT WARRANTIES OR CONDITIONS OF ANY KIND, either
# express or implied.  See the License for the specific language
# governing permissions and limitations under the License.

"""This module implements the HaaS command line tool."""
from haas import config, server
from haas.config import cfg

import inspect
import json
import os
import requests
import sys
import urllib
import schema

from functools import wraps

## Hook to the client library
from haas.client.auth import *
from haas.client.client import Client


ep = "http://127.0.0.1:5000" or os.environ.get('HAAS_ENDPOINT')
username = "jil" or os.environ.get('HAAS_USERNAME')
password = "tumbling" or os.environ.get('HAAS_PASSWORD')


auth = auth_db(username, password)

C = Client(ep, auth) #Initializing client library


command_dict = {}
usage_dict = {}
MIN_PORT_NUMBER = 1
MAX_PORT_NUMBER = 2**16 - 1

http_client = None

def cmd(f):
    """A decorator for CLI commands.

    This decorator firstly adds the function to a dictionary of valid CLI
    commands, secondly adds exception handling for when the user passes the
    wrong number of arguments, and thirdly generates a 'usage' description and
    puts it in the usage dictionary.
    """
    @wraps(f)
    def wrapped(*args, **kwargs):
        try:
            f(*args, **kwargs)
        except TypeError:
            # TODO TypeError is probably too broad here.
            sys.stderr.write('Invalid arguements.  Usage:\n')
            help(f.__name__)
    command_dict[f.__name__] = wrapped
    def get_usage(f):
        args, varargs, _, _ = inspect.getargspec(f)
        showee = [f.__name__] + ['<%s>' % name for name in args]
        args = ' '.join(['<%s>' % name for name in args])
        if varargs:
            showee += ['<%s...>' % varargs]
        return ' '.join(showee)
    usage_dict[f.__name__] = get_usage(f)
    return wrapped


def setup_http_client():
    """Configure default settings for HTTP requests.

    So far this is just auth; we detect which authentication options are
    availabe and set the global variable `http_client` to an object which
    implements an interface similar to the requests library. In particular,
    it will implement the `request` method.

    It will try these options in order:

        * Basic auth (username & password) via the HAAS_USERNAME and
          HAAS_PASSWORD environment variables.
        * No authentication.
    """
    global http_client
    # First try basic auth:
    basic_username = os.getenv('HAAS_USERNAME')
    basic_password = os.getenv('HAAS_PASSWORD')
    if basic_username is not None and basic_password is not None:
        http_client = requests.Session()
        http_client.auth = (basic_username, basic_password)
        return
    # Fall back to no authentication:
    http_client = requests.Session()



def check_status_code(response):
    if response.status_code < 200 or response.status_code >= 300:
        sys.stderr.write('Unexpected status code: %d\n' % response.status_code)
        sys.stderr.write('Response text:\n')
        sys.stderr.write(response.text + "\n")
    else:
        sys.stdout.write(response.text + "\n")

# TODO: This function's name is no longer very accurate.  As soon as it is
# safe, we should change it to something more generic.
def object_url(*args):
    # Prefer an environmental variable for getting the endpoint if available.
    url = os.environ.get('HAAS_ENDPOINT')
    if url is None:
        url = cfg.get('client', 'endpoint')

    for arg in args:
        url += '/' + urllib.quote(arg,'')
    return url

def do_request(method, url, data={}):
    """Helper function for making HTTP requests against the API.

    Uses the global variable `http_client` to make the request.

    Arguments:

        `method` - the http method, as a string: 'GET', 'PUT', 'POST'...
        `url` - The url to make the request to
        `data` - the body of the request.
    """
    return check_status_code(http_client.request(method, url, data=data))

def do_put(url, data={}):
    return do_request('PUT', url, data=json.dumps(data))

def do_post(url, data={}):
    return do_request('POST', url, data=json.dumps(data))

def do_get(url):
    return do_request('GET', url)

def do_delete(url):
    return do_request('DELETE', url)

@cmd
def serve(port):
    try:
        port = schema.And(schema.Use(int), lambda n: MIN_PORT_NUMBER <= n <= MAX_PORT_NUMBER).validate(port)
    except schema.SchemaError:
	sys.exit('Error: Invaid port. Must be in the range 1-65535.')
    except Exception as e:
	sys.exit('Unxpected Error!!! \n %s' % e)

    """Start the HaaS API server"""
    if cfg.has_option('devel', 'debug'):
        debug = cfg.getboolean('devel', 'debug')
    else:
        debug = False
    # We need to import api here so that the functions within it get registered
    # (via `rest_call`), though we don't use it directly:
    from haas import model, api, rest
    server.init(stop_consoles=True)
    rest.serve(port, debug=debug)


@cmd
def serve_networks():
    """Start the HaaS networking server"""
    from haas import model, deferred
    from time import sleep
    server.init()
    server.register_drivers()
    server.validate_state()
    model.init_db()
    while True:
        # Empty the journal until it's empty; then delay so we don't tight
        # loop.
        while deferred.apply_networking():
            pass
        sleep(2)

@cmd
def user_create(username, password, is_admin):
    """Create a user <username> with password <password>.

    <is_admin> may be either "admin" or "regular", and determines whether
    the user has administrative priveledges.
    """
    url = object_url('/auth/basic/user', username)
    if is_admin not in ('admin', 'regular'):
        raise TypeError("is_admin must be either 'admin' or 'regular'")
    do_put(url, data={
        'password': password,
        'is_admin': is_admin == 'admin',
    })

@cmd
def network_create(network, creator, access, net_id):
    """Create a link-layer <network>.  See docs/networks.md for details"""
    url = object_url('network', network)
    do_put(url, data={'creator': creator,
                      'access': access,
                      'net_id': net_id})

@cmd
def network_create_simple(network, project):
    """Create <network> owned by project.  Specific case of network_create"""
    url = object_url('network', network)
    do_put(url, data={'creator': project,
                      'access': project,
                      'net_id': ""})

@cmd
def network_delete(network):
    """Delete a <network>"""
    url = object_url('network', network)
    do_delete(url)

@cmd
def user_delete(username):
    """Delete the user <username>"""
    url = object_url('/auth/basic/user', username)
    do_delete(url)

@cmd
def list_projects():
    """List all projects"""
    q = C.project.list()
    sys.stdout.write('%s Projects :    ' %len(q) + " ".join(q) + '\n')

@cmd
def user_add_project(user, project):
    """Add <user> to <project>"""
    url = object_url('/auth/basic/user', user, 'add_project')
    do_post(url, data={'project': project})

@cmd
def user_remove_project(user, project):
    """Remove <user> from <project>"""
    url = object_url('/auth/basic/user', user, 'remove_project')
    do_post(url, data={'project': project})

@cmd
def project_create(project):
    """Create a <project>"""
    url = object_url('project', project)
    do_put(url)

@cmd
def project_delete(project):
    """Delete <project>"""
    url = object_url('project', project)
    do_delete(url)

@cmd
def headnode_create(headnode, project, base_img):
    """Create a <headnode> in a <project> with <base_img>"""
    url = object_url('headnode', headnode)
    do_put(url, data={'project': project,
                      'base_img': base_img})

@cmd
def headnode_delete(headnode):
    """Delete <headnode>"""
    url = object_url('headnode', headnode)
    do_delete(url)

@cmd
def project_connect_node(project, node):
    """Connect <node> to <project>"""
    url = object_url('project', project, 'connect_node')
    do_post(url, data={'node': node})

@cmd
def project_detach_node(project, node):
    """Detach <node> from <project>"""
    url = object_url('project', project, 'detach_node')
    do_post(url, data={'node': node})

@cmd
def headnode_start(headnode):
    """Start <headnode>"""
    url = object_url('headnode', headnode, 'start')
    do_post(url)

@cmd
def headnode_stop(headnode):
    """Stop <headnode>"""
    url = object_url('headnode', headnode, 'stop')
    do_post(url)

@cmd
def node_register(node, subtype, *args):
    """Register a node named <node>, with the given type
	if obm is of type: ipmi then provide arguments
	"ipmi", <hostname>, <ipmi-username>, <ipmi-password>
    """
    obm_api = "http://schema.massopencloud.org/haas/v0/obm/"
    obm_types = [ "ipmi", "mock" ]
    #Currently the classes are hardcoded
    #In principle this should come from api.py
    #In future an api call to list which plugins are active will be added.


    if subtype in obm_types:
	if len(args) == 3:
	    obminfo = {"type": obm_api+subtype, "host": args[0],
	    		"user": args[1], "password": args[2]
	    	      }
	else:
	    sys.stderr.write('ERROR: subtype '+subtype+' requires exactly 3 arguments\n')
	    sys.stderr.write('<hostname> <ipmi-username> <ipmi-password>\n')
	    return
    else:
	sys.stderr.write('ERROR: Wrong OBM subtype supplied\n')
	sys.stderr.write('Supported OBM sub-types: ipmi, mock\n')
	return

    url = object_url('node', node)
    do_put(url, data={"obm": obminfo})



@cmd
def node_delete(node):
    """Delete <node>"""
    url = object_url('node', node)
    do_delete(url)

@cmd
def node_power_cycle(node):
    """Power cycle <node>"""
    url = object_url('node', node, 'power_cycle')
    do_post(url)

@cmd
def node_power_off(node):
    """Power off <node>"""
    url = object_url('node', node, 'power_off')
    do_post(url)

@cmd
def node_register_nic(node, nic, macaddr):
    """Register existence of a <nic> with the given <macaddr> on the given <node>"""
    url = object_url('node', node, 'nic', nic)
    do_put(url, data={'macaddr':macaddr})

@cmd
def node_delete_nic(node, nic):
    """Delete a <nic> on a <node>"""
    url = object_url('node', node, 'nic', nic)
    do_delete(url)

@cmd
def headnode_create_hnic(headnode, nic):
    """Create a <nic> on the given <headnode>"""
    url = object_url('headnode', headnode, 'hnic', nic)
    do_put(url)

@cmd
def headnode_delete_hnic(headnode, nic):
    """Delete a <nic> on a <headnode>"""
    url = object_url('headnode', headnode, 'hnic', nic)
    do_delete(url)

@cmd
def node_connect_network(node, nic, network, channel):
    """Connect <node> to <network> on given <nic> and <channel>"""
    url = object_url('node', node, 'nic', nic, 'connect_network')
    do_post(url, data={'network': network,
                       'channel': channel})

@cmd
def node_detach_network(node, nic, network):
    """Detach <node> from the given <network> on the given <nic>"""
    url = object_url('node', node, 'nic', nic, 'detach_network')
    do_post(url, data={'network': network})

@cmd
def headnode_connect_network(headnode, nic, network):
    """Connect <headnode> to <network> on given <nic>"""
    url = object_url('headnode', headnode, 'hnic', nic, 'connect_network')
    do_post(url, data={'network':network})

@cmd
def headnode_detach_network(headnode, hnic):
    """Detach <headnode> from the network on given <nic>"""
    url = object_url('headnode', headnode, 'hnic', hnic, 'detach_network')
    do_post(url)

@cmd
def switch_register(switch, subtype, *args):
    """Register a switch with name <switch> and
    <subtype>, <hostname>, <username>,  <password>
    eg. haas switch_register mock03 mock mockhost01 mockuser01 mockpass01
    """
    switch_api = "http://schema.massopencloud.org/haas/v0/switches/"

@cmd
def switch_register(switch, subtype, *args):
    """Register a switch with name <switch> and
    <subtype>, <hostname>, <username>,  <password>
    eg. haas switch_register mock03 mock mockhost01 mockuser01 mockpass01

    FIXME: current design needs to change. CLI should not know about every backend.
    ideally, this should be taken care of in the driver itself or
    client library (work-in-progress) should manage it.
    """
    switch_api = "http://schema.massopencloud.org/haas/v0/switches/"
    if subtype == "nexus":
        if len(args) == 4:
            switchinfo = { "type": switch_api+subtype, "hostname": args[0],
                        "username": args[1], "password": args[2], "dummy_vlan": args[3] }
        else:
            sys.stderr.write('ERROR: subtype '+subtype+' requires exactly 4 arguments\n')
            sys.stderr.write('<hostname> <username> <password> <dummy_vlan_no>\n')
            return
    elif subtype == "mock":
        if len(args) == 3:
            switchinfo = { "type": switch_api+subtype, "hostname": args[0],
                        "username": args[1], "password": args[2] }
        else:
            sys.stderr.write('ERROR: subtype '+subtype+' requires exactly 3 arguments\n')
            sys.stderr.write('<hostname> <username> <password>\n')
            return
    elif subtype == "powerconnect55xx":
        if len(args) == 3:
            switchinfo = { "type": switch_api+subtype, "hostname": args[0],
                        "username": args[1], "password": args[2] }
        else:
            sys.stderr.write('ERROR: subtype '+subtype+' requires exactly 3 arguments\n')
            sys.stderr.write('<hostname> <username> <password>\n')
            return
    elif subtype == "brocade":
        if len(args) == 4:
            switchinfo = { "type": switch_api+subtype, "hostname": args[0],
                           "username": args[1], "password": args[2],
                           "interface_type": args[3] }
        else:
            sys.stderr.write('ERROR: subtype '+ subtype+' requires exactly 4 arguments\n')
            sys.stderr.write('<hostname> <username> <password> <interface_type>\n')
            sys.stderr.write('NOTE: interface_type refers to the speed of the switchports\n')
            sys.stderr.write('ex. TenGigabitEthernet, FortyGigabitEthernet, etc.\n')
            return
    else:
        sys.stderr.write('ERROR: Invalid subtype supplied\n')
        return
    url = object_url('switch', switch)
    do_put(url, data=switchinfo)

@cmd
def switch_delete(switch):
    """Delete a <switch> """
    url = object_url('switch', switch)
    do_delete(url)

@cmd
def list_switches():
    """List all switches"""
    q = C.switch.list()
    sys.stdout.write('%s switches :    ' %len(q) + " ".join(q) + '\n')
#    url = object_url('switches')
#    do_get(url)

@cmd
def port_register(switch, port):
    """Register a <port> with <switch> """
    url = object_url('switch', switch, 'port', port)
    do_put(url)

@cmd
def port_delete(switch, port):
    """Delete a <port> from a <switch>"""
    url = object_url('switch', switch, 'port', port)
    do_delete(url)

@cmd
def port_connect_nic(switch, port, node, nic):
    """Connect a <port> on a <switch> to a <nic> on a <node>"""
    url = object_url('switch', switch, 'port', port, 'connect_nic')
    do_post(url, data={'node': node, 'nic': nic})

@cmd
def port_detach_nic(switch, port):
    """Detach a <port> on a <switch> from whatever's connected to it"""
    url = object_url('switch', switch, 'port', port, 'detach_nic')
    do_post(url)

@cmd
<<<<<<< HEAD
def list_free_nodes():
    """List all free nodes"""
    q = C.node.free_list()
    sys.stdout.write('%s Nodes available in free pool:    ' %len(q) + " ".join(q) + '\n')
=======
def list_nodes(is_free):
    """List all nodes or all free nodes
    
    <is_free> may be either "all" or "free", and determines whether
        to list all nodes or all free nodes.
    """
    if is_free not in ('all', 'free'):
        raise TypeError("is_free must be either 'all' or 'free'")     
    url = object_url('node', is_free)
    do_get(url)
>>>>>>> 3e361f3d

@cmd
def list_project_nodes(project):
    """List all nodes attached to a <project>"""
    q = C.project.nodes_in(project)
    sys.stdout.write('Nodes allocated to %s:    ' %project + " ".join(q) + '\n')
#    print q

#    url = object_url('project', project, 'nodes')
#    do_get(url)

@cmd
def list_project_networks(project):
    """List all networks attached to a <project>"""
    q = C.project.networks_in(project)
    sys.stdout.write("Networks allocated to {}\t:   {}\n".format(project, " ".join(q)))
#    url = object_url('project', project, 'networks')
#    do_get(url)

@cmd
def show_network(network):
    """Display information about <network>"""
    q = C.project.networks_in(project)
    sys.stdout.write("Networks allocated to {}\t:   {}\n".format(project, " ".join(q)))
#    url = object_url('network', network)
#    do_get(url)

@cmd
def show_node(node):
    """Display information about a <node>
    FIXME: Recursion should be implemented to the output.
    """
    q = C.node.show_node(node)
    for item in q.items():
        sys.stdout.write("{}\t  :  {}\n".format(item[0], item[1]))

@cmd
def list_project_headnodes(project):
    """List all headnodes attached to a <project>"""
    url = object_url('project', project, 'headnodes')
    do_get(url)

@cmd
def show_headnode(headnode):
    """Display information about a <headnode>"""
    url = object_url('headnode', headnode)
    do_get(url)

@cmd
def list_headnode_images():
    """Display registered headnode images"""
    url = object_url('headnode_images')
    do_get(url)

@cmd
def show_console(node):
    """Display console log for <node>"""
    url = object_url('node', node, 'console')
    do_get(url)

@cmd
def start_console(node):
    """Start logging console output from <node>"""
    url = object_url('node', node, 'console')
    do_put(url)

@cmd
def stop_console(node):
    """Stop logging console output from <node> and delete the log"""
    url = object_url('node', node, 'console')
    do_delete(url)

@cmd
def create_admin_user(username, password):
    """Create an admin user. Only valid for the database auth backend.

    This must be run on the HaaS API server, with access to haas.cfg and the
    database. It will create an user named <username> with password
    <password>, who will have administrator priviledges.

    This command should only be used for bootstrapping the system; once you
    have an initial admin, you can (and should) create additional users via
    the API.
    """
    if not config.cfg.has_option('extensions', 'haas.ext.auth.database'):
        sys.exit("'make_inital_admin' is only valid with the database auth backend.")
    from haas import model
    from haas.model import db
    from haas.ext.auth.database import User
    model.init_db()
    db.session.add(User(label=username, password=password, is_admin=True))
    db.session.commit()

@cmd
def help(*commands):
    """Display usage of all following <commands>, or of all commands if none are given"""
    if not commands:
        sys.stdout.write('Usage: %s <command> <arguments...> \n' % sys.argv[0])
        sys.stdout.write('Where <command> is one of:\n')
        commands = sorted(command_dict.keys())
    for name in commands:
        # For each command, print out a summary including the name, arguments,
        # and the docstring (as a #comment).
        sys.stdout.write('  %s\n' % usage_dict[name])
        sys.stdout.write('      %s\n' % command_dict[name].__doc__)


def main():
    """Entry point to the CLI.

    There is a script located at ${source_tree}/scripts/haas, which invokes
    this function.
    """
    config.setup()

    if len(sys.argv) < 2 or sys.argv[1] not in command_dict:
        # Display usage for all commands
        help()
    else:
        setup_http_client()
        command_dict[sys.argv[1]](*sys.argv[2:])<|MERGE_RESOLUTION|>--- conflicted
+++ resolved
@@ -493,23 +493,16 @@
     do_post(url)
 
 @cmd
-<<<<<<< HEAD
-def list_free_nodes():
-    """List all free nodes"""
-    q = C.node.free_list()
-    sys.stdout.write('%s Nodes available in free pool:    ' %len(q) + " ".join(q) + '\n')
-=======
 def list_nodes(is_free):
     """List all nodes or all free nodes
-    
+
     <is_free> may be either "all" or "free", and determines whether
         to list all nodes or all free nodes.
     """
     if is_free not in ('all', 'free'):
-        raise TypeError("is_free must be either 'all' or 'free'")     
+        raise TypeError("is_free must be either 'all' or 'free'")
     url = object_url('node', is_free)
     do_get(url)
->>>>>>> 3e361f3d
 
 @cmd
 def list_project_nodes(project):
