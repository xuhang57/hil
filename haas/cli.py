--- conflicted
+++ resolved
@@ -287,16 +287,18 @@
     url = object_url('project', project, 'nodes')
     check_status_code(requests.get(url))
 
-
 @cmd
 def show_node(node):
     """Display information about a <node>"""
     url = object_url('node', node)
     check_status_code(requests.get(url))
 
-
-@cmd
-<<<<<<< HEAD
+@cmd
+def show_headnode(headnode):
+    url = object_url('headnode', headnode)
+    check_status_code(requests.get(url))
+
+@cmd
 def help(*commands):
     """Display usage of all following <commands>, or of all commands if none are given"""
     if not commands:
@@ -304,18 +306,6 @@
         sys.stderr.write('Where <command> is one of:\n')
         commands = sorted(command_dict.keys())
     for name in commands:
-=======
-def show_headnode(headnode):
-    url = object_url('headnode', headnode)
-    check_status_code(requests.get(url))
-
-
-def usage():
-    """Display a summary of the arguments accepted by the CLI."""
-    sys.stderr.write('Usage: %s <command>\n\n' % sys.argv[0])
-    sys.stderr.write('Where <command> is one of:\n\n')
-    for name in sorted(commands.keys()):
->>>>>>> f8d07b22
         # For each command, print out a summary including the name, arguments,
         # and the docstring (as a #comment).
         sys.stderr.write('  %s\n' % usage_dict[name])
