--- conflicted
+++ resolved
@@ -158,25 +158,8 @@
     check_status_code(requests.delete(url))
 
 @cmd
-<<<<<<< HEAD
-def group_create(group):
-    """Create <group>"""
-    url = object_url('group', group)
-    check_status_code(requests.put(url))
-
-@cmd
-def group_delete(group):
-    """Delete <group>"""
-    url = object_url('group', group)
-    check_status_code(requests.delete(url))
-
-@cmd
 def headnode_create(headnode, project, base_img):
     """Create a <headnode> in a <project> with <base_img>"""
-=======
-def headnode_create(headnode, project):
-    """Create a <headnode> belonging to <project>"""
->>>>>>> f1aeab9d
     url = object_url('headnode', headnode)
     check_status_code(requests.put(url, data={'project': project,
                                               'base_img': base_img}))
