"""This module implements the HaaS command line tool."""
from haas import config
from haas.config import cfg

import logging
import inspect
import sys
import urllib
import requests

commands = {}


def cmd(f):
    """A decorator, which resgisters it's argument as a command."""
    commands[f.__name__] = f
    return f


def check_status_code(response):
    if response.status_code < 200 or response.status_code >= 300:
        sys.stderr.write('Unexpected status code: %d\n' % response.status_code)
        sys.stderr.write('Response text:\n')
        sys.stderr.write(response.text)


def object_url(typename, objname):
    url = cfg.get('client', 'endpoint') + '/'
    url += typename + '/'
    url += urllib.quote(objname)
    return url


@cmd
def serve():
    """Start the HaaS API server."""
    from haas import model, server
    model.init_db()
    server.app.run(debug=True)

@cmd
def init_db():
    """Initialize the database"""
    from haas import model
    model.init_db(create=True)


@cmd
def user_create(username, password):
    """Create a user <username> with password <password>."""
    url = object_url('user', username)
    check_status_code(requests.put(url, data={'password': password}))
    
@cmd
def user_delete(username):
    url = object_url('user', username)
    check_status_code(requests.delete(url))


@cmd
def group_add_user(group, user):
    """Add <user> to <group>."""
    url = object_url('group', group) + '/add_user'
    check_status_code(requests.post(url, data={'user': user}))


@cmd
def group_remove_user(group, user):
    """Remove <user> from <group>."""
    url = object_url('group', group) + '/remove_user'
    check_status_code(requests.post(url, data={'user': user}))

@cmd
def project_create(projectname, group, *args):
    """Create a project"""
    url = object_url('project', projectname)
    check_status_code(requests.put(url, data={'group': group}))

@cmd
def project_delete(projectname):
    url = object_url('project', projectname)
    check_status_code(requests.delete(url))

@cmd
def group_create(groupname):
    """Create a group"""
    url = object_url('group', groupname)
    check_status_code(requests.put(url))


@cmd
def group_delete(groupname):
    """Delete a group"""
    url = object_url('group', groupname)
    check_status_code(requests.delete(url))


def project_deploy(project):
    """Deploy <project>"""
    url = object_url('project', project) + '/deploy'
    check_status_code(requests.post(url))


@cmd
<<<<<<< HEAD
def headnode_create(hn_name, group):
    """Create a headnode <hn_name> belonging to <group>"""
    url = object_url('headnode', hn_name)
    check_status_code(requests.put(url, data={'group': group}))

@cmd
def headnode_delete(hn_name):
    """Delete the headnode <hn_name>"""
    url = object_url('headnode', hn_name)
    check_status_code(requests.delete(url))

@cmd
=======
def project_connect_node(projectname, nodename):
    """Connect a node to a project"""
    url = object_url('project', projectname) + '/connect_node'
    check_stats_code(requests.post(url, data={'node': nodename}))

@cmd
def project_detach_node(projectname, nodename):
    """Detach a node from a project"""
    url = object_url('project', projectname) + '/detach_node'
    check_stats_code(requests.post(url, data={'node': nodename}))

>>>>>>> 44a1f644
def node_register(node):
    """Register a node named <node>"""
    url = object_url('node', node)
    check_status_code(requests.put(url))


@cmd
def headnode_create_hnic(headnode, hnic, macaddr):
    """Create a NIC with the given MAC address on the given headnode"""
    url = object_url('hnic', hnic)
    check_status_code(requests.put(url, data={'headnode':headnode,
                                              'macaddr':macaddr}))

@cmd
def headnode_delete_hnic(hnic):
    """Delete a NIC on a headnode"""
    url = object_url('hnic', hnic)
    check_status_code(requests.delte(url))


def usage():
    """Display a summary of the arguments accepted by the CLI."""
    sys.stderr.write('Usage: %s <command>\n\n' % sys.argv[0])
    sys.stderr.write('Where <command> is one of:\n\n')
    for name in commands.keys():
        # For each command, print out a summary including the name, arguments,
        # and the docstring (as a #comment).
        func = commands[name]
        args, _, _, _ = inspect.getargspec(func)
        args = map(lambda name: '<%s>' % name, args)
        sys.stderr.write('    %s %s # %s\n' % (name, ' '.join(args), func.__doc__))


def main():
    """Entry point to the CLI.

    There is a script located at ${source_tree}/scripts/haas, which invokes
    this function.
    """
    logging.basicConfig(level=logging.DEBUG)
    config.load()
    if len(sys.argv) < 2 or sys.argv[1] not in commands:
        usage()
    else:
        commands[sys.argv[1]](*sys.argv[2:])
<|MERGE_RESOLUTION|>--- conflicted
+++ resolved
@@ -102,7 +102,6 @@
 
 
 @cmd
-<<<<<<< HEAD
 def headnode_create(hn_name, group):
     """Create a headnode <hn_name> belonging to <group>"""
     url = object_url('headnode', hn_name)
@@ -115,7 +114,6 @@
     check_status_code(requests.delete(url))
 
 @cmd
-=======
 def project_connect_node(projectname, nodename):
     """Connect a node to a project"""
     url = object_url('project', projectname) + '/connect_node'
@@ -127,7 +125,7 @@
     url = object_url('project', projectname) + '/detach_node'
     check_stats_code(requests.post(url, data={'node': nodename}))
 
->>>>>>> 44a1f644
+@cmd
 def node_register(node):
     """Register a node named <node>"""
     url = object_url('node', node)
