--- conflicted
+++ resolved
@@ -424,13 +424,12 @@
                 api.vlan_register(input)
         releaseDB(db)
 
-<<<<<<< HEAD
     def test_duplicate_vlan_register(self):
         db = newDB()
         api.vlan_register('102')
         with pytest.raises(api.DuplicateError):
             api.vlan_register('102')
-=======
+
     def test_vlan_delete_success(self):
         db = newDB()
         api.vlan_register('103')
@@ -460,5 +459,4 @@
         for input in inputs:
             with pytest.raises(api.BadArgumentError):
                 api.vlan_delete(input)
-        releaseDB(db)
->>>>>>> ed715a27
+        releaseDB(db)