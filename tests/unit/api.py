"""Unit tests for api.py"""

from haas import model, api
from haas.test_common import newDB, releaseDB
import pytest


class TestGroup:
    """Tests for the haas.api.group_* functions."""

    # Several basic tests, functions should succeed in trivial cases.
    def test_group_create(self):
        db = newDB()
        api.group_create('acme-corp')
        api._must_find(db, model.Group, 'acme-corp')
        releaseDB(db)

    def test_group_add_user(self):
        db = newDB()
        api.user_create('alice', 'secret')
        api.group_create('acme-corp')
        api.group_add_user('acme-corp', 'alice')
        user = api._must_find(db, model.User, 'alice')
        group = api._must_find(db, model.Group, 'acme-corp')
        assert group in user.groups
        assert user in group.users
        releaseDB(db)

    def test_group_remove_user(self):
        db = newDB()
        api.user_create('alice', 'secret')
        api.group_create('acme-corp')
        api.group_add_user('acme-corp', 'alice')
        api.group_remove_user('acme-corp', 'alice')
        user = api._must_find(db, model.User, 'alice')
        group = api._must_find(db, model.Group, 'acme-corp')
        assert group not in user.groups
        assert user not in group.users
        releaseDB(db)

    def test_group_delete(self):
        db = newDB()
        api.group_create('acme-corp')
        api.group_delete('acme-corp')
        with pytest.raises(api.NotFoundError):
            api._must_find(db, model.Group, 'acme-corp')
        releaseDB(db)

    # Error handling tests:
    def test_duplicate_group_create(self):
        db = newDB()
        api.group_create('acme-corp')
        with pytest.raises(api.DuplicateError):
            api.group_create('acme-corp')
        releaseDB(db)

    def test_duplicate_group_add_user(self):
        db = newDB()
        api.user_create('alice', 'secret')
        api.group_create('acme-corp')
        api.group_add_user('acme-corp', 'alice')
        with pytest.raises(api.DuplicateError):
            api.group_add_user('acme-corp', 'alice')
        releaseDB(db)

    def test_bad_group_remove_user(self):
        """Tests that removing a user from a group they're not in fails."""
        db = newDB()
        api.user_create('alice', 'secret')
        api.group_create('acme-corp')
        with pytest.raises(api.NotFoundError):
            api.group_remove_user('acme-corp', 'alice')
        releaseDB(db)

class TestUser:
    """Tests for the haas.api.user_* functions."""

    def test_new_user(self):
        db = newDB()
        api._assert_absent(db, model.User, 'bob')
        api.user_create('bob', 'foo')
        releaseDB(db)

    def test_duplicate_user(self):
        db = newDB()
        api.user_create('alice', 'secret')
        with pytest.raises(api.DuplicateError):
                api.user_create('alice', 'password')
        releaseDB(db)

    def test_delete_user(self):
        db = newDB()
        api.user_create('bob', 'foo')
        api.user_delete('bob')
        releaseDB(db)

    def test_delete_missing_user(self):
        db = newDB()
        with pytest.raises(api.NotFoundError):
            api.user_delete('bob')
        releaseDB(db)

    def test_delete_user_twice(self):
        db = newDB()
        api.user_create('bob', 'foo')
        api.user_delete('bob')
        with pytest.raises(api.NotFoundError):
            api.user_delete('bob')
        releaseDB(db)


class TestProject:
    """Tests for the haas.api.project_* functions."""

    def test_project_create(self):
        db = newDB()
        api.group_create('acme-corp')
        api.project_create('anvil-nextgen', 'acme-corp')
        api._must_find(db, model.Project, 'anvil-nextgen')
        releaseDB(db)

    def test_project_delete(self):
        db = newDB()
        api.group_create('acme-corp')
        api.project_create('anvil-nextgen', 'acme-corp')
        api.project_delete('anvil-nextgen')
        with pytest.raises(api.NotFoundError):
            api._must_find(db, model.Project, 'anvil-nextgen')
        releaseDB(db)

    def test_project_connect_node(self):
        db = newDB()
        api.group_create('acme-corp')
        api.project_create('anvil-nextgen', 'acme-corp')
        api.node_register('node-99')
        api.project_connect_node('anvil-nextgen', 'node-99')
        project = api._must_find(db, model.Project, 'anvil-nextgen')
        node = api._must_find(db, model.Node, 'node-99')
        assert node in project.nodes
        assert node.project is project
        releaseDB(db)

    def test_project_connect_node_project_nexist(self):
        """Tests that connecting a node to a nonexistent project fails"""
        db = newDB()
        api.node_register('node-99')
        with pytest.raises(api.NotFoundError):
            api.project_connect_node('anvil-nextgen', 'node-99')
        releaseDB(db)

    def test_project_connect_node_node_nexist(self):
        """Tests that connecting a nonexistent node to a projcet fails"""
        db = newDB()
        api.group_create('acme-corp')
        api.project_create('anvil-nextgen', 'acme-corp')
        with pytest.raises(api.NotFoundError):
            api.project_connect_node('anvil-nextgen', 'node-99')
        releaseDB(db)

    def test_project_detach_node(self):
        db = newDB()
        api.group_create('acme-corp')
        api.project_create('anvil-nextgen', 'acme-corp')
        api.node_register('node-99')
        api.project_connect_node('anvil-nextgen', 'node-99')
        api.project_detach_node('anvil-nextgen', 'node-99')
        project = api._must_find(db, model.Project, 'anvil-nextgen')
        node = api._must_find(db, model.Node, 'node-99')
        assert node not in project.nodes
        assert node.project is not project
        releaseDB(db)

    def test_project_detach_node_notattached(self):
        """Tests that removing a node from a project it's not in fails."""
        db = newDB()
        api.group_create('acme-corp')
        api.project_create('anvil-nextgen', 'acme-corp')
        api.node_register('node-99')
        with pytest.raises(api.NotFoundError):
            api.project_detach_node('anvil-nextgen', 'node-99')
        releaseDB(db)

    def test_project_detach_node_project_nexist(self):
        """Tests that removing a node from a nonexistent project fails."""
        db = newDB()
        api.node_register('node-99')
        with pytest.raises(api.NotFoundError):
            api.project_detach_node('anvil-nextgen', 'node-99')
        releaseDB(db)

    def test_project_detach_node_node_nexist(self):
        """Tests that removing a nonexistent node from a project fails."""
        db = newDB()
        api.group_create('acme-corp')
        api.project_create('anvil-nextgen', 'acme-corp')
        with pytest.raises(api.NotFoundError):
            api.project_detach_node('anvil-nextgen', 'node-99')
        releaseDB(db)


class TestNode:
    """Tests for the haas.api.node_* functions."""

    def test_node_register(self):
        db = newDB()
        api.node_register('node-99')
        api._must_find(db, model.Node, 'node-99')
        releaseDB(db)

    def test_duplicate_node_register(self):
        db = newDB()
        api.node_register('node-99')
        with pytest.raises(api.DuplicateError):
            api.node_register('node-99')
        releaseDB(db)

    def test_node_delete(self):
        db = newDB()
        api.node_register('node-99')
        api.node_delete('node-99')
        with pytest.raises(api.NotFoundError):
            api._must_find(db, model.Node, 'node-99')
        releaseDB(db)


class TestHeadnode:
    """Tests for the haas.api.node_* functions."""

    def test_headnode_create_success(self):
        db = newDB()
        api.group_create('anvil-nextgen')
        api.headnode_create('hn-0', 'anvil-nextgen')
        hn = api._must_find(db, model.Headnode, 'hn-0')
        assert hn.group.label == 'anvil-nextgen'
        releaseDB(db)

    def test_headnode_create_badgroup(self):
        """Tests that creating a headnode with a nonexistent group fails"""
        db = newDB()
        with pytest.raises(api.NotFoundError):
            api.headnode_create('hn-0', 'anvil-nextgen')
        releaseDB(db)

    def test_headnode_create_duplicate(self):
        """Tests that creating a headnode with a duplicate name fails"""
        db = newDB()
        api.group_create('anvil-nextgen')
        api.group_create('anvil-oldtimer')
        api.headnode_create('hn-0', 'anvil-nextgen')
        with pytest.raises(api.DuplicateError):
            api.headnode_create('hn-0', 'anvil-oldtimer')
        releaseDB(db)

    def test_headnode_delete_success(self):
        db = newDB()
        api.group_create('anvil-nextgen')
        api.headnode_create('hn-0', 'anvil-nextgen')
        api.headnode_delete('hn-0')
        api._assert_absent(db, model.Headnode, 'hn-0')
        releaseDB(db)

    def test_headnode_delete_nonexistent(self):
        """Tests that deleting a nonexistent headnode fails"""
        db = newDB()
        with pytest.raises(api.NotFoundError):
            api.headnode_delete('hn-0')
        releaseDB(db)


    def test_headnode_create_hnic_success(self):
        db = newDB()
        api.group_create('anvil-nextgen')
        api.headnode_create('hn-0', 'anvil-nextgen')
        api.headnode_create_hnic('hn-0', 'hn-0-eth0', 'DE:AD:BE:EF:20:14')
        nic = api._must_find(db, model.Hnic, 'hn-0-eth0')
        assert nic.headnode.label == 'hn-0'
        assert nic.group.label == 'anvil-nextgen'
        releaseDB(db)

    def test_headnode_create_hnic_no_headnode(self):
        db = newDB()
        with pytest.raises(api.NotFoundError):
            api.headnode_create_hnic('hn-0', 'hn-0-eth0', 'DE:AD:BE:EF:20:14')
        releaseDB(db)

    def test_headnode_create_hnic_duplicate_hnic(self):
        db = newDB()
        api.group_create('anvil-nextgen')
        api.headnode_create('hn-0', 'anvil-nextgen')
        api.headnode_create_hnic('hn-0', 'hn-0-eth0', 'DE:AD:BE:EF:20:14')
        with pytest.raises(api.DuplicateError):
            api.headnode_create_hnic('hn-0', 'hn-0-eth0', 'DE:AD:BE:EF:20:15')
        releaseDB(db)

    def test_headnode_delete_hnic_success(self):
        db = newDB()
        api.group_create('anvil-nextgen')
        api.headnode_create('hn-0', 'anvil-nextgen')
        api.headnode_create_hnic('hn-0', 'hn-0-eth0', 'DE:AD:BE:EF:20:14')
        api.headnode_delete_hnic('hn-0', 'hn-0-eth0')
        api._assert_absent(db, model.Hnic, 'hn-0-eth0')
        hn = api._must_find(db, model.Headnode, 'hn-0')
        releaseDB(db)

    def test_headnode_delete_hnic_hnic_nexist(self):
        db = newDB()
        api.group_create('anvil-nextgen')
        api.headnode_create('hn-0', 'anvil-nextgen')
        with pytest.raises(api.NotFoundError):
            api.headnode_delete_hnic('hn-0', 'hn-0-eth0')
        releaseDB(db)

    def test_headnode_delete_hnic_headnode_nexist(self):
        db = newDB()
        with pytest.raises(api.NotFoundError):
<<<<<<< HEAD
            api.headnode_delete_hnic('hn-0', 'hn-0-eth0')
        releaseDB(db)

    def test_headnode_delete_hnic_wrong_headnode(self):
        db = newDB()
        api.group_create('anvil-nextgen')
        api.headnode_create('hn-0', 'anvil-nextgen')
        api.headnode_create('hn-1', 'anvil-nextgen')
        api.headnode_create_hnic('hn-0', 'hn-0-eth0', 'DE:AD:BE:EF:20:14')
        with pytest.raises(api.NotFoundError):
            api.headnode_delete_hnic('hn-1', 'hn-0-eth0')
        releaseDB(db)

    def test_headnode_delete_hnic_wrong_nexist_headnode(self):
        db = newDB()
        api.group_create('anvil-nextgen')
        api.headnode_create('hn-0', 'anvil-nextgen')
        api.headnode_create_hnic('hn-0', 'hn-0-eth0', 'DE:AD:BE:EF:20:14')
        with pytest.raises(api.NotFoundError):
            api.headnode_delete_hnic('hn-1', 'hn-0-eth0')
        releaseDB(db)


class TestNetwork:
    """Tests for the haas.api.network_* functions."""

    def test_network_create_success(self):
        db = newDB()
        api.vlan_register('102')
        api.group_create('anvil-nextgen')
        api.network_create('hammernet', 'anvil-nextgen')
        net = api._must_find(db, model.Network, 'hammernet')
        assert net.group.label == 'anvil-nextgen'
        vlan = api._must_find(db, model.Vlan, '102')
        assert not vlan.available
        releaseDB(db)

    def test_network_create_badgroup(self):
        """Tests that creating a network with a nonexistent group fails"""
        db = newDB()
        with pytest.raises(api.NotFoundError):
            api.network_create('hammernet', 'anvil-nextgen')
        releaseDB(db)

    def test_network_create_duplicate(self):
        """Tests that creating a network with a duplicate name fails"""
        db = newDB()
        api.vlan_register('102')
        api.group_create('anvil-nextgen')
        api.group_create('anvil-oldtimer')
        api.network_create('hammernet', 'anvil-nextgen')
        with pytest.raises(api.DuplicateError):
            api.network_create('hammernet', 'anvil-oldtimer')
        releaseDB(db)

    def test_network_delete_success(self):
        db = newDB()
        api.vlan_register('102')
        api.group_create('anvil-nextgen')
        api.network_create('hammernet', 'anvil-nextgen')
        api.network_delete('hammernet')
        api._assert_absent(db, model.Network, 'hammernet')
        vlan = api._must_find(db, model.Vlan, '102')
        assert vlan.available
        releaseDB(db)

    def test_network_delete_nonexistent(self):
        """Tests that deleting a nonexistent network fails"""
        db = newDB()
        with pytest.raises(api.NotFoundError):
            api.network_delete('hammernet')
        releaseDB(db)

    def test_network_basic_vlan_leak(self):
        db = newDB()
        api.group_create('acme_corp')
        api.vlan_register('102')
        api.network_create('hammernet', 'acme_corp')
        api.network_delete('hammernet')
        # For this to work, the vlan will need to have been released:
        api.network_create('sledge', 'acme_corp')
        releaseDB(db)

    def test_network_no_duplicates(self):
        db = newDB()
        api.group_create('acme_corp')
        api.vlan_register('102')
        api.network_create('hammernet', 'acme_corp')
        with pytest.raises(api.AllocationError):
            api.network_create('sledge', 'acme_corp')
        releaseDB(db)

class TestVlan:

    def test_vlan_register_success(self):
        db = newDB()
        api.vlan_register('102')
        vlan = api._must_find(db, model.Vlan, '102')
        assert vlan.vlan_no == 102
        assert vlan.available
        releaseDB(db)

    def test_vlan_register_bad_number(self):
        """Test various bad inputs."""
        db = newDB()
        inputs = ['5000', 'aleph0', '4.2', '-21', 'PI', 'infinity', 'NaN']
        for input in inputs:
            with pytest.raises(api.BadArgumentError):
                api.vlan_register(input)
        releaseDB(db)

    def test_duplicate_vlan_register(self):
        db = newDB()
        api.vlan_register('102')
        with pytest.raises(api.DuplicateError):
            api.vlan_register('102')

    def test_vlan_delete_success(self):
        db = newDB()
        api.vlan_register('103')
        api.vlan_delete('103')
        releaseDB(db)

    def test_vlan_delete_nonexistent(self):
        """Tests that deleting a never-created vlan fails"""
        db = newDB()
        with pytest.raises(api.NotFoundError):
            api.vlan_delete('103')
        releaseDB(db)

    def test_vlan_delete_deleted(self):
        """Tests that deleting an already-deleted vlan fails"""
        db = newDB()
        api.vlan_register('103')
        api.vlan_delete('103')
        with pytest.raises(api.NotFoundError):
            api.vlan_delete('103')
        releaseDB(db)

    def test_vlan_delete_bad_number(self):
        """Test various bad inputs to vlan_delete"""
        db = newDB()
        inputs = ['5000', 'aleph0', '4.2', '-21', 'PI', 'infinity', 'NaN']
        for input in inputs:
            with pytest.raises(api.BadArgumentError):
                api.vlan_delete(input)
=======
            api.headnode_delete_hnic('hn-0-eth0')
        releaseDB(db)


class TestSwitch:
    """Tests for the haas.api.switch_* functions."""

    def test_switch_register_success(self):
        db = newDB()
        api.switch_register('bait-and', 'big-iron')
        api._must_find(db, model.Switch, 'bait-and')
        releaseDB(db)

    def test_duplicate_switch_register(self):
        db = newDB()
        api.switch_register('bait-and', 'big-iron')
        with pytest.raises(api.DuplicateError):
            api.switch_register('bait-and', 'falling')
        releaseDB(db)

    def test_switch_delete(self):
        db = newDB()
        api.switch_register('bait-and', 'big-iron')
        api.switch_delete('bait-and')
        with pytest.raises(api.NotFoundError):
            api._must_find(db, model.Switch, 'bait-and')
        releaseDB(db)

    def test_swtich_delete_nexist(self):
        db = newDB()
        with pytest.raises(api.NotFoundError):
            api.switch_delete('bait_and')
>>>>>>> 511c4879
        releaseDB(db)<|MERGE_RESOLUTION|>--- conflicted
+++ resolved
@@ -313,7 +313,6 @@
     def test_headnode_delete_hnic_headnode_nexist(self):
         db = newDB()
         with pytest.raises(api.NotFoundError):
-<<<<<<< HEAD
             api.headnode_delete_hnic('hn-0', 'hn-0-eth0')
         releaseDB(db)
 
@@ -460,8 +459,6 @@
         for input in inputs:
             with pytest.raises(api.BadArgumentError):
                 api.vlan_delete(input)
-=======
-            api.headnode_delete_hnic('hn-0-eth0')
         releaseDB(db)
 
 
@@ -493,5 +490,4 @@
         db = newDB()
         with pytest.raises(api.NotFoundError):
             api.switch_delete('bait_and')
->>>>>>> 511c4879
         releaseDB(db)