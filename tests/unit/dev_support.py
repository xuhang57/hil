--- conflicted
+++ resolved
@@ -1,12 +1,7 @@
 from haas.dev_support import no_dry_run
 from haas.config import cfg
-<<<<<<< HEAD
 import pytest
-
-cfg.add_section('devel')
-=======
 from haas.test_common import *
->>>>>>> 9d91128c
 
 # We test two ways of using the decorator: applying it to a freestanding
 # function, and applying it to an instance method.
@@ -17,42 +12,32 @@
     func()
 
 
-<<<<<<< HEAD
 def _method():
     class Cls:
-=======
-    @clear_configuration
-    def test_function(self):
-        cfg.add_section('devel')
-        cfg.set('devel', 'dry_run', True)
->>>>>>> 9d91128c
 
         @no_dry_run
         def method(self):
             assert False
+
     obj = Cls()
     obj.method()
 
 
-<<<<<<< HEAD
 # We test the decorator both with the option enabled and with it disabled.
+@clear_configuration
 def _dry(func):
+    cfg.add_section('devel')
     cfg.set('devel', 'dry_run', True)
     func()
 
 
+@clear_configuration
 def _wet(func):
-    cfg.remove_option('devel', 'dry_run')
+    # The option does not exist by default, so we don't need to toggle the
+    # config for this.
     with pytest.raises(AssertionError):
         func()
-=======
-    @clear_configuration
-    def test_method(self):
-        cfg.add_section('devel')
-        cfg.set('devel', 'dry_run', True)
 
-        class Cls:
->>>>>>> 9d91128c
 
 # Actual test cases:
 def test_dry_function(): _dry(_function)
